package com.elvarg.game.model.container.impl;

import com.elvarg.game.content.combat.WeaponInterfaces;
import com.elvarg.game.definition.ItemDefinition;
import com.elvarg.game.entity.impl.player.Player;
import com.elvarg.game.model.Item;
import com.elvarg.game.model.container.ItemContainer;
import com.elvarg.game.model.container.StackType;

/**
 * Represents a player's equipment item container.
 *
 * @author Gabriel Hannason
 */

public class Equipment extends ItemContainer {

    /**
     * The equipment inventory interface id.
     */
    public static final int INVENTORY_INTERFACE_ID = 1688;
    /**
     * The equipment screen interface id
     */
    public static final int EQUIPMENT_SCREEN_INTERFACE_ID = 15106;
    /**
     * The helmet slot.
     */
    public static final int HEAD_SLOT = 0;
    /**
     * The cape slot.
     */
    public static final int CAPE_SLOT = 1;
    /**
     * The amulet slot.
     */
    public static final int AMULET_SLOT = 2;
    /**
     * The weapon slot.
     */
    public static final int WEAPON_SLOT = 3;
    /**
     * The chest slot.
     */
    public static final int BODY_SLOT = 4;
    /**
     * The shield slot.
     */
    public static final int SHIELD_SLOT = 5;
    /**
     * The bottoms slot.
     */
    public static final int LEG_SLOT = 7;
    /**
     * The gloves slot.
     */
    public static final int HANDS_SLOT = 9;
    /**
     * The boots slot.
     */
    public static final int FEET_SLOT = 10;
    /**
     * The rings slot.
     */
    public static final int RING_SLOT = 12;
    /**
     * The arrows slot.
     */
    public static final int AMMUNITION_SLOT = 13;
    /**
     * Item which can be reused to unequip items from any slot.
     */
    public static final Item NO_ITEM = new Item(-1);

    /**
     * The Equipment constructor.
     *
     * @param player The player who's equipment is being represented.
     */
    public Equipment(Player player) {
        super(player);
    }

    /**
     * Gets the amount of item of a type a player has, for example, gets how many Zamorak items a player is wearing for GWD
     *
     * @param p The player
     * @param s The item type to search for
     * @return The amount of item with the type that was found
     */
    public static int getItemCount(Player p, String s, boolean inventory) {
        int count = 0;
        for (Item t : p.getEquipment().getItems()) {
            if (t == null || t.getId() < 1 || t.getAmount() < 1)
                continue;
            if (t.getDefinition().getName().toLowerCase().contains(s.toLowerCase()))
                count++;
        }
        if (inventory) {
            for (Item t : p.getInventory().getItems()) {
                if (t == null || t.getId() < 1 || t.getAmount() < 1)
                    continue;
                if (t.getDefinition().getName().toLowerCase().contains(s.toLowerCase()))
                    count++;
            }
        }
        return count;
    }

    @Override
    public int capacity() {
        return 14;
    }

    @Override
    public StackType stackType() {
        return StackType.DEFAULT;
    }

    @Override
    public ItemContainer refreshItems() {
        getPlayer().getPacketSender().sendItemContainer(this, INVENTORY_INTERFACE_ID);
        return this;
    }

    @Override
    public Equipment full() {
        return this;
    }

    public boolean wearingNexAmours() {
        int head = getPlayer().getEquipment().getItems()[HEAD_SLOT].getId();
        int body = getPlayer().getEquipment().getItems()[BODY_SLOT].getId();
        int legs = getPlayer().getEquipment().getItems()[LEG_SLOT].getId();
        boolean torva = head == 14008 && body == 14009 && legs == 14010;
        boolean pernix = head == 14011 && body == 14012 && legs == 14013;
        boolean virtus = head == 14014 && body == 14015 && legs == 14016;
        return torva || pernix || virtus;
    }

    public boolean wearingHalberd() {
        ItemDefinition def = ItemDefinition.forId(getPlayer().getEquipment().getItems()[Equipment.WEAPON_SLOT].getId());
        return def != null && def.getName().toLowerCase().endsWith("halberd");
    }

    public boolean properEquipmentForWilderness() {
        int count = 0;
        for (Item item : getValidItems()) {
            if (item != null && item.getDefinition().isTradeable())
                count++;
        }
        return count >= 3;
    }

    public boolean hasStaffEquipped() {
        Item staff = get(Equipment.WEAPON_SLOT);
        return (staff != null && (getPlayer().getWeapon() == WeaponInterfaces.WeaponInterface.STAFF
                || getPlayer().getWeapon() == WeaponInterfaces.WeaponInterface.ANCIENT_STAFF));
    }

    public Item getWeapon() {
        return get(Equipment.WEAPON_SLOT);
    }
<<<<<<< HEAD
=======

    public boolean hasCastleWarsBracelet() {
        Item hands = get(HANDS_SLOT);
        return hands != null && hands.getId() >= 11079 && hands.getId() <= 11083;
    }

    public boolean hasGodsword() {
        return get(WEAPON_SLOT) != null && get(WEAPON_SLOT).getDefinition().getName().toLowerCase().contains("godsword");
    }
>>>>>>> d2359a0c
}<|MERGE_RESOLUTION|>--- conflicted
+++ resolved
@@ -161,8 +161,6 @@
     public Item getWeapon() {
         return get(Equipment.WEAPON_SLOT);
     }
-<<<<<<< HEAD
-=======
 
     public boolean hasCastleWarsBracelet() {
         Item hands = get(HANDS_SLOT);
@@ -172,5 +170,4 @@
     public boolean hasGodsword() {
         return get(WEAPON_SLOT) != null && get(WEAPON_SLOT).getDefinition().getName().toLowerCase().contains("godsword");
     }
->>>>>>> d2359a0c
 }