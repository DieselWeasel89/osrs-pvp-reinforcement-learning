package com.elvarg.game.entity.impl.player;

import java.sql.Timestamp;
import java.util.ArrayList;
import java.util.HashMap;
import java.util.LinkedList;
import java.util.List;
import java.util.Map;
import java.util.Optional;
import java.util.Queue;
import java.util.concurrent.ConcurrentLinkedQueue;

import com.elvarg.game.GameConstants;
import com.elvarg.game.collision.RegionManager;
import com.elvarg.game.content.sound.Sound;
import com.elvarg.game.World;
import com.elvarg.game.content.*;
import com.elvarg.game.content.PrayerHandler.PrayerData;
import com.elvarg.game.content.clan.ClanChat;
import com.elvarg.game.content.clan.ClanChatManager;
import com.elvarg.game.content.combat.CombatFactory;
import com.elvarg.game.content.combat.CombatSpecial;
import com.elvarg.game.content.combat.CombatType;
import com.elvarg.game.content.combat.FightType;
import com.elvarg.game.content.combat.WeaponInterfaces;
import com.elvarg.game.content.combat.WeaponInterfaces.WeaponInterface;
import com.elvarg.game.content.combat.bountyhunter.BountyHunter;
import com.elvarg.game.content.combat.hit.PendingHit;
import com.elvarg.game.content.combat.magic.Autocasting;
import com.elvarg.game.content.minigames.impl.Barrows;
import com.elvarg.game.content.minigames.impl.Barrows.Brother;
import com.elvarg.game.content.presets.Presetable;
import com.elvarg.game.content.presets.Presetables;
import com.elvarg.game.content.skill.SkillManager;
import com.elvarg.game.content.skill.skillable.Skillable;
import com.elvarg.game.content.skill.skillable.impl.Runecrafting.Pouch;
import com.elvarg.game.content.skill.skillable.impl.Runecrafting.PouchContainer;
import com.elvarg.game.content.skill.slayer.ActiveSlayerTask;
import com.elvarg.game.definition.ItemDefinition;
import com.elvarg.game.definition.PlayerBotDefinition;
import com.elvarg.game.entity.impl.Mobile;
import com.elvarg.game.entity.impl.npc.NPC;
import com.elvarg.game.entity.impl.npc.NpcAggression;
import com.elvarg.game.entity.impl.playerbot.PlayerBot;
import com.elvarg.game.model.Animation;
import com.elvarg.game.model.Appearance;
import com.elvarg.game.model.ChatMessage;
import com.elvarg.game.model.EffectTimer;
import com.elvarg.game.model.EnteredAmountAction;
import com.elvarg.game.model.EnteredSyntaxAction;
import com.elvarg.game.model.Flag;
import com.elvarg.game.model.ForceMovement;
import com.elvarg.game.model.God;
import com.elvarg.game.model.Item;
import com.elvarg.game.model.Location;
import com.elvarg.game.model.MagicSpellbook;
import com.elvarg.game.model.PlayerInteractingOption;
import com.elvarg.game.model.PlayerRelations;
import com.elvarg.game.model.PlayerStatus;
import com.elvarg.game.model.SecondsTimer;
import com.elvarg.game.model.Skill;
import com.elvarg.game.model.SkullType;
import com.elvarg.game.model.areas.AreaManager;
import com.elvarg.game.model.container.impl.Bank;
import com.elvarg.game.model.container.impl.Equipment;
import com.elvarg.game.model.container.impl.Inventory;
import com.elvarg.game.model.container.impl.PriceChecker;
import com.elvarg.game.model.container.shop.Shop;
import com.elvarg.game.model.dialogues.DialogueManager;
import com.elvarg.game.model.equipment.BonusManager;
import com.elvarg.game.model.menu.CreationMenu;
import com.elvarg.game.model.movement.MovementQueue;
import com.elvarg.game.model.rights.DonatorRights;
import com.elvarg.game.model.rights.PlayerRights;
import com.elvarg.game.model.teleportation.TeleportButton;
import com.elvarg.game.task.Task;
import com.elvarg.game.task.TaskManager;
import com.elvarg.game.task.impl.CombatPoisonEffect;
import com.elvarg.game.task.impl.PlayerDeathTask;
import com.elvarg.game.task.impl.RestoreSpecialAttackTask;
import com.elvarg.net.PlayerSession;
import com.elvarg.net.channel.ChannelEventHandler;
import com.elvarg.net.packet.PacketSender;
import com.elvarg.util.FrameUpdater;
import com.elvarg.util.Misc;
import com.elvarg.util.NpcIdentifiers;
import com.elvarg.util.Stopwatch;
import com.elvarg.util.timers.TimerKey;

import io.netty.buffer.ByteBuf;

import static com.elvarg.game.GameConstants.PLAYER_PERSISTENCE;

public class Player extends Mobile {
	public final SecondsTimer increaseStats = new SecondsTimer();
	public final SecondsTimer decreaseStats = new SecondsTimer();
	private final List<Player> localPlayers = new LinkedList<Player>();
	private final List<NPC> localNpcs = new LinkedList<NPC>();
	private final PacketSender packetSender = new PacketSender(this);
	private final Appearance appearance = new Appearance(this);
	private final SkillManager skillManager = new SkillManager(this);
	private final PlayerRelations relations = new PlayerRelations(this);
	private final FrameUpdater frameUpdater = new FrameUpdater();
	private final BonusManager bonusManager = new BonusManager();
	private final QuickPrayers quickPrayers = new QuickPrayers(this);
	private final Inventory inventory = new Inventory(this);
	private final Equipment equipment = new Equipment(this);
	private final PriceChecker priceChecker = new PriceChecker(this);
	private final Stopwatch clickDelay = new Stopwatch();
	private final Stopwatch lastItemPickup = new Stopwatch();
	private final SecondsTimer yellDelay = new SecondsTimer();
	private final SecondsTimer aggressionTolerance = new SecondsTimer();
	// Delay for restoring special attack
	private final SecondsTimer specialAttackRestore = new SecondsTimer();
	/*
	 * Fields
	 */
	private final SecondsTimer targetSearchTimer = new SecondsTimer();
	private final List<String> recentKills = new ArrayList<String>(); // Contains ip addresses of recent kills
	private final Queue<ChatMessage> chatMessageQueue = new ConcurrentLinkedQueue<>();
	public boolean choosingMusic;
	private ChatMessage currentChatMessage;
	// Logout
	private final SecondsTimer forcedLogoutTimer = new SecondsTimer();
	// Trading
	private final Trading trading = new Trading(this);
	private final Dueling dueling = new Dueling(this);
	private final DialogueManager dialogueManager = new DialogueManager(this);
	// Presets
	private Presetable currentPreset;
	private Presetable[] presets = new Presetable[Presetables.MAX_PRESETS];
	private boolean openPresetsOnDeath = true;

	private String username;
	private String passwordHashWithSalt;
	private String hostAddress;
	private boolean isDiscordLogin;
	private String cachedDiscordAccessToken;
	private Long longUsername;
	private PlayerSession session;
	private PlayerInteractingOption playerInteractingOption = PlayerInteractingOption.NONE;
	private PlayerStatus status = PlayerStatus.NONE;
	private ClanChat currentClanChat;
	private String clanChatName;
	private Shop shop;
	private int interfaceId = -1, walkableInterfaceId = -1, multiIcon;
	private boolean isRunning = true;
	private int runEnergy = 100;
	private Stopwatch lastRunRecovery = new Stopwatch();
	private boolean isDying;
	private boolean allowRegionChangePacket;
	private boolean experienceLocked;
	private ForceMovement forceMovement;
	private NPC currentPet;
	private int skillAnimation;
	private boolean drainingPrayer;
	private double prayerPointDrain;
	private MagicSpellbook spellbook = MagicSpellbook.NORMAL;
	private final Map<TeleportButton, Location> previousTeleports = new HashMap<>();
	private boolean teleportInterfaceOpen;
	private int destroyItem = -1;
	private boolean updateInventory; // Updates inventory on next tick
	private boolean newPlayer;
	private boolean packetsBlocked = false;
	private int regionHeight;

	private int questPoints;
	private Map<Integer, Integer> questProgress = new HashMap<Integer, Integer>();
	// Skilling
	private Optional<Skillable> skill = Optional.empty();
	private CreationMenu creationMenu;
	// Entering data
	private EnteredAmountAction enteredAmountAction;
	private EnteredSyntaxAction enteredSyntaxAction;
	
	// Time the account was created
	private Timestamp creationDate;
	// RC
	private PouchContainer[] pouches = new PouchContainer[] { new PouchContainer(Pouch.SMALL_POUCH),
			new PouchContainer(Pouch.MEDIUM_POUCH), new PouchContainer(Pouch.LARGE_POUCH),
			new PouchContainer(Pouch.GIANT_POUCH), };
	// Slayer
	private ActiveSlayerTask slayerTask;
	private int slayerPoints;
	private int consecutiveTasks;
	
	// Combat
	private SkullType skullType = SkullType.WHITE_SKULL;
	private CombatSpecial combatSpecial;
	private int recoilDamage;
	private SecondsTimer vengeanceTimer = new SecondsTimer();
	private int wildernessLevel;
	private int skullTimer;
	private int points;
	private int amountDonated;
	// Blowpipe
	private int blowpipeScales;
	// Bounty hunter
	private int targetKills;
	private int normalKills;
	private int totalKills;
	private int killstreak;
	private int highestKillstreak;
	private int deaths;
	private int safeTimer = 180;
	public int pcPoints;
	// Barrows
	private int barrowsCrypt;
	private int barrowsChestsLooted;
	private boolean[] killedBrothers = new boolean[Brother.values().length];
	private NPC currentBrother;
	private boolean preserveUnlocked;
	private boolean rigourUnlocked;
	private boolean auguryUnlocked;
	private boolean targetTeleportUnlocked;
	// Banking
	private int currentBankTab;
	private Bank[] banks = new Bank[Bank.TOTAL_BANK_TABS]; // last index is for bank searches
	private boolean noteWithdrawal, insertMode, searchingBank;
	private String searchSyntax = "";
	private boolean placeholders = true;
    private boolean infiniteHealth;
    private FightType fightType = FightType.UNARMED_KICK;
    private WeaponInterface weapon;
    private boolean autoRetaliate = true;
    
	// GWD
	private int[] godwarsKillcount = new int[God.values().length];

	// Rights
	private PlayerRights rights = PlayerRights.NONE;
	private DonatorRights donatorRights = DonatorRights.NONE;
	/**
	 * The cached player update block for updating.
	 */
	private ByteBuf cachedUpdateBlock;
	private String loyaltyTitle = "empty";
	private boolean spawnedBarrows;
	private Location oldPosition;
	
	/**
	 * Creates this player.
	 *
	 * @param playerIO
	 */
	public Player(PlayerSession playerIO) {
		super(GameConstants.DEFAULT_LOCATION.clone());
		this.session = playerIO;
	}

	/**
	 * Creates this player with pre defined spawn location.
	 *
	 * @param playerIO
	 */
	public Player(PlayerSession playerIO, Location spawnLocation) {
		super(spawnLocation);
		this.session = playerIO;
	}

	/**
	 * Actions that should be done when this character is added to the world.
	 */
	@Override
	public void onAdd() {
		onLogin();
	}

	/**
	 * Actions that should be done when this character is removed from the world.
	 */
	@Override
	public void onRemove() {
		onLogout();
	}

	@Override
	public void appendDeath() {
		if (!isDying) {
			TaskManager.submit(new PlayerDeathTask(this));
			isDying = true;
		}
	}

	@Override
	public int getHitpoints() {
		return getSkillManager().getCurrentLevel(Skill.HITPOINTS);
	}

	@Override
	public int getAttackAnim() {
		return getFightType().getAnimation();
	}

	@Override
	public Sound getAttackSound() {
		return getFightType().getAttackSound();
	}

	@Override
	public int getBlockAnim() {
		final Item shield = getEquipment().getItems()[Equipment.SHIELD_SLOT];
		final Item weapon = getEquipment().getItems()[Equipment.WEAPON_SLOT];
		ItemDefinition definition = shield.getId() > 0 ? shield.getDefinition() : weapon.getDefinition();
		return definition.getBlockAnim();
	}

	@Override
	public Mobile setHitpoints(int hitpoints) {
		if (isDying) {
			return this;
		}

		if (infiniteHealth) {
			if (skillManager.getCurrentLevel(Skill.HITPOINTS) > hitpoints) {
				return this;
			}
		}

		skillManager.setCurrentLevel(Skill.HITPOINTS, hitpoints);
		packetSender.sendSkill(Skill.HITPOINTS);
		if (getHitpoints() <= 0 && !isDying)
			appendDeath();
		return this;
	}

	@Override
	public void heal(int amount) {
		int level = skillManager.getMaxLevel(Skill.HITPOINTS);
		if ((skillManager.getCurrentLevel(Skill.HITPOINTS) + amount) >= level) {
			setHitpoints(level);
		} else {
			setHitpoints(skillManager.getCurrentLevel(Skill.HITPOINTS) + amount);
		}
	}

	@Override
	public int getBaseAttack(CombatType type) {
		if (type == CombatType.RANGED)
			return skillManager.getCurrentLevel(Skill.RANGED);
		else if (type == CombatType.MAGIC)
			return skillManager.getCurrentLevel(Skill.MAGIC);
		return skillManager.getCurrentLevel(Skill.ATTACK);
	}

	@Override
	public int getBaseDefence(CombatType type) {
		if (type == CombatType.MAGIC)
			return skillManager.getCurrentLevel(Skill.MAGIC);
		return skillManager.getCurrentLevel(Skill.DEFENCE);
	}

	@Override
	public int getBaseAttackSpeed() {

		// Gets attack speed for player's weapon
		// If player is using magic, attack speed is
		// Calculated in the MagicCombatMethod class.

		int speed = getWeapon().getSpeed();

		if (getFightType().toString().toLowerCase().contains("rapid")) {
			speed--;
		}

		return speed;
	}

	@Override
	public boolean isPlayer() {
		return true;
	}

	@Override
	public boolean equals(Object o) {
		if (!(o instanceof Player)) {
			return false;
		}
		Player p = (Player) o;
		return p.getUsername().equals(username);
	}

	@Override
	public int size() {
		return 1;
	}

	public void process() {
		// Timers
		getTimers().process();

		// Process incoming packets...
		PlayerSession session = getSession();
		if (session != null) {
			session.processPackets();
		}

		// Process walking queue..
		getMovementQueue().process();

		// Process combat
		getCombat().process();

		// Process aggression
		NpcAggression.process(this);

		// Process areas..
		AreaManager.process(this);

		// Process Bounty Hunter
		BountyHunter.process(this);

		// Updates inventory if an update
		// has been requested
		if (isUpdateInventory()) {
			getInventory().refreshItems();
			setUpdateInventory(false);
		}

		// Updates appearance if an update
		// has been requested
		// or if skull timer hits 0.
		if (isSkulled() && getAndDecrementSkullTimer() == 0) {
			getUpdateFlag().flag(Flag.APPEARANCE);
		}

		// Send queued chat messages
		if (!getChatMessageQueue().isEmpty()) {
			setCurrentChatMessage(getChatMessageQueue().poll());
			getUpdateFlag().flag(Flag.CHAT);
		} else {
			setCurrentChatMessage(null);
		}

		// Increase run energy
		if (runEnergy < 100 && (!getMovementQueue().isMoving() || !isRunning)) {
			if (lastRunRecovery.elapsed(MovementQueue.runEnergyRestoreDelay(this))) {
				runEnergy++;
				getPacketSender().sendRunEnergy();
				lastRunRecovery.reset();
			}
		}

		if (this instanceof PlayerBot) {
			((PlayerBot) this).getMovementInteraction().process();
		}

		/**
		 * Decrease boosted stats Increase lowered stats
		 */
		if (getHitpoints() > 0) {
			if (increaseStats.finished() || decreaseStats
					.secondsElapsed() >= (PrayerHandler.isActivated(this, PrayerHandler.PRESERVE) ? 72 : 60)) {
				for (Skill skill : Skill.values()) {
					int current = getSkillManager().getCurrentLevel(skill);
					int max = getSkillManager().getMaxLevel(skill);

					// Should lowered stats be increased?
					if (current < max) {
						if (increaseStats.finished()) {
							int restoreRate = 1;

							// Rapid restore effect - 2x restore rate for all stats except hp/prayer
							// Rapid heal - 2x restore rate for hitpoints
							if (skill != Skill.HITPOINTS && skill != Skill.PRAYER) {
								if (PrayerHandler.isActivated(this, PrayerHandler.RAPID_RESTORE)) {
									restoreRate = 2;
								}
							} else if (skill == Skill.HITPOINTS) {
								if (PrayerHandler.isActivated(this, PrayerHandler.RAPID_HEAL)) {
									restoreRate = 2;
								}
							}

							getSkillManager().increaseCurrentLevel(skill, restoreRate, max);
						}
					} else if (current > max) {

						// Should boosted stats be decreased?
						if (decreaseStats
								.secondsElapsed() >= (PrayerHandler.isActivated(this, PrayerHandler.PRESERVE) ? 72
										: 60)) {

							// Never decrease Hitpoints / Prayer
							if (skill != Skill.HITPOINTS && skill != Skill.PRAYER) {
								getSkillManager().decreaseCurrentLevel(skill, 1, 1);
							}

						}
					}
				}

				// Reset timers
				if (increaseStats.finished()) {
					increaseStats.start(60);
				}
				if (decreaseStats
						.secondsElapsed() >= (PrayerHandler.isActivated(this, PrayerHandler.PRESERVE) ? 72 : 60)) {
					decreaseStats.start((PrayerHandler.isActivated(this, PrayerHandler.PRESERVE) ? 72 : 60));
				}
			}
		}
	}

	// Construction
	/*
	 * public boolean loadingHouse; public int portalSelected; public boolean
	 * inBuildingMode; public int[] toConsCoords; public int buildFurnitureId,
	 * buildFurnitureX, buildFurnitureY; public Room[][][] houseRooms = new
	 * Room[5][13][13]; public ArrayList<PlayerFurniture> playerFurniture = new
	 * ArrayList<PlayerFurniture>(); public ArrayList<Portal> portals = new
	 * ArrayList<>();
	 */

	/**
	 * Can the player logout?
	 *
	 * @return Yes if they can logout, false otherwise.
	 */
	public boolean canLogout() {
		if (CombatFactory.isBeingAttacked(this)) {
			getPacketSender().sendMessage("You must wait a few seconds after being out of combat before doing this.");
			return false;
		}
		if (busy()) {
			getPacketSender().sendMessage("You cannot log out at the moment.");
			return false;
		}
		return true;
	}

	/**
	 * Requests a logout by sending the logout packet to the client. This leads to
	 * the connection being closed. The {@link ChannelEventHandler} will then add
	 * the player to the remove characters queue.
	 */
	public void requestLogout() {
		getPacketSender().sendLogout();
	}

	/**
	 * Handles the actual logging out from the game.
	 */
	public void onLogout() {
		// Notify us
		System.out.println(
				"[World] Deregistering player - [username, host] : [" + getUsername() + ", " + getHostAddress() + "]");

		getPacketSender().sendInterfaceRemoval();

		// Leave area
		if (getArea() != null) {
			getArea().leave(this, true);
			getArea().postLeave(this, true);
		}

		// Do stuff...
		Barrows.brotherDespawn(this);
		PetHandler.pickup(this, getCurrentPet());
		getRelations().updateLists(false);
		BountyHunter.unassign(this);
		ClanChatManager.leave(this, false);
		TaskManager.cancelTasks(this);
		PLAYER_PERSISTENCE.save(this);

		if (getSession() != null && getSession().getChannel().isOpen()) {
			getSession().getChannel().close();
		}
	}

	/**
	 * Called by the world's login queue!
	 */
	public void onLogin() {
		// Attempt to register the player..
		System.out.println(
				"[World] Registering player - [username, host] : [" + getUsername() + ", " + getHostAddress() + "]");

		setNeedsPlacement(true);
		getPacketSender().sendMapRegion().sendDetails(); // Map region, player index and player rights
		getPacketSender().sendTabs(); // Client sideicons
		getPacketSender().sendMessage("Welcome to @red@" + GameConstants.NAME + ".");
		if (this.isDiscordLogin()) {
			getPacketSender().sendMessage(":discordtoken:" + this.getCachedDiscordAccessToken());
		}

		long totalExp = 0;
		for (Skill skill : Skill.values()) {
			getSkillManager().updateSkill(skill);
			totalExp += getSkillManager().getExperience(skill);
		}
		getPacketSender().sendTotalExp(totalExp);

		// Send friends and ignored players lists...
		getRelations().setPrivateMessageId(1).onLogin(this).updateLists(true);

		// Reset prayer configs...
		PrayerHandler.resetAll(this);
		getPacketSender().sendConfig(709, PrayerHandler.canUse(this, PrayerData.PRESERVE, false) ? 1 : 0);
		getPacketSender().sendConfig(711, PrayerHandler.canUse(this, PrayerData.RIGOUR, false) ? 1 : 0);
		getPacketSender().sendConfig(713, PrayerHandler.canUse(this, PrayerData.AUGURY, false) ? 1 : 0);

		// Refresh item containers..
		getInventory().refreshItems();
		getEquipment().refreshItems();

		// Interaction options on right click...
		getPacketSender().sendInteractionOption("Follow", 3, false);
		getPacketSender().sendInteractionOption("Trade With", 4, false);

		// Sending run energy attributes...
		getPacketSender().sendRunStatus();
		getPacketSender().sendRunEnergy();

		// Sending player's rights..
		getPacketSender().sendRights();

		// Close all interfaces, just in case...
		getPacketSender().sendInterfaceRemoval();

		// Update weapon data and interfaces..
		WeaponInterfaces.assign(this);
		// Update weapon interface configs
		getPacketSender().sendConfig(getFightType().getParentId(), getFightType().getChildId())
				.sendConfig(172, autoRetaliate() ? 1 : 0).updateSpecialAttackOrb();

		// Reset autocasting
		Autocasting.setAutocast(this, null);

		// Send pvp stats..
		getPacketSender().sendString(52029, "@or1@Killstreak: " + getKillstreak())
				.sendString(52030, "@or1@Kills: " + getTotalKills()).sendString(52031, "@or1@Deaths: " + getDeaths())
				.sendString(52033, "@or1@K/D Ratio: " + getKillDeathRatio())
				.sendString(52034, "@or1@Donated: " + getAmountDonated());

		// Join clanchat
		ClanChatManager.onLogin(this);

		// Handle timers and run tasks
		if (isPoisoned()) {
			getPacketSender().sendPoisonType(1);
			TaskManager.submit(new CombatPoisonEffect(this));
		}
		if (getSpecialPercentage() < 100) {
			TaskManager.submit(new RestoreSpecialAttackTask(this));
		}

		if (!getVengeanceTimer().finished()) {
			getPacketSender().sendEffectTimer(getVengeanceTimer().secondsRemaining(), EffectTimer.VENGEANCE);
		}
		if (!getCombat().getFireImmunityTimer().finished()) {
			getPacketSender().sendEffectTimer(getCombat().getFireImmunityTimer().secondsRemaining(),
					EffectTimer.ANTIFIRE);
		}
		if (!getCombat().getTeleBlockTimer().finished()) {
			getPacketSender().sendEffectTimer(getCombat().getTeleBlockTimer().secondsRemaining(),
					EffectTimer.TELE_BLOCK);
		}

		decreaseStats.start(60);
		increaseStats.start(60);

		getUpdateFlag().flag(Flag.APPEARANCE);

		if (this.newPlayer) {
			int presetIndex = Misc.randomInclusive(0, Presetables.GLOBAL_PRESETS.length-1);
			Presetables.load(this, Presetables.GLOBAL_PRESETS[presetIndex]);
		}

		if (!(this instanceof PlayerBot)) {
			// Spawn player bots when a real player logs in
			for (PlayerBotDefinition definition : GameConstants.PLAYER_BOTS) {
				if (World.getPlayerBots().containsKey(definition.getUsername())) {
					continue;
				}

				PlayerBot playerBot = new PlayerBot(definition);

				World.getPlayerBots().put(definition.getUsername(), playerBot);
			}

			System.out.println(GameConstants.PLAYER_BOTS.length + " player bots now online.");
		}
	}

	/**
	 * Resets the player's attributes to default.
	 */
	public void resetAttributes() {
		performAnimation(Animation.DEFAULT_RESET_ANIMATION);
		setSpecialActivated(false);
		CombatSpecial.updateBar(this);
		setHasVengeance(false);
		getCombat().getFireImmunityTimer().stop();
		getCombat().getPoisonImmunityTimer().stop();
		getCombat().getTeleBlockTimer().stop();
		getTimers().cancel(TimerKey.FREEZE);
		getCombat().getPrayerBlockTimer().stop();
		setPoisonDamage(0);
		setWildernessLevel(0);
		setRecoilDamage(0);
		setSkullTimer(0);
		setSkullType(SkullType.WHITE_SKULL);
		WeaponInterfaces.assign(this);
		BonusManager.update(this);
		PrayerHandler.deactivatePrayers(this);
		getEquipment().refreshItems();
		getInventory().refreshItems();
		for (Skill skill : Skill.values())
			getSkillManager().setCurrentLevel(skill, getSkillManager().getMaxLevel(skill));
		setRunEnergy(100);
		getPacketSender().sendRunEnergy();
		getMovementQueue().setBlockMovement(false).reset();
		getPacketSender().sendEffectTimer(0, EffectTimer.ANTIFIRE).sendEffectTimer(0, EffectTimer.FREEZE)
				.sendEffectTimer(0, EffectTimer.VENGEANCE).sendEffectTimer(0, EffectTimer.TELE_BLOCK);
		getPacketSender().sendPoisonType(0);
		getPacketSender().sendSpecialAttackState(false);
		setUntargetable(false);
		isDying = false;

		getUpdateFlag().flag(Flag.APPEARANCE);
	}

	/**
	 * Checks if a player is busy.
	 *
	 * @return
	 */
	public boolean busy() {
		if (interfaceId > 0) {
			return true;
		}
		if (getHitpoints() <= 0) {
			return true;
		}
		if (isNeedsPlacement() || isTeleporting()) {
			return true;
		}
		if (status != PlayerStatus.NONE) {
			return true;
		}
		if (forceMovement != null) {
			return true;
		}
		return false;
	}

	public boolean isStaff() {
		return (rights != PlayerRights.NONE);
	}

	public boolean isDonator() {
		return (donatorRights != DonatorRights.NONE);
	}

	public boolean isPacketsBlocked() {
		return packetsBlocked;
	}

	public void setPacketsBlocked(boolean blocked) {
		this.packetsBlocked = blocked;
	}

	/*
	 * Getters/Setters
	 */

	public Timestamp getCreationDate() {
		return creationDate;
	}

	public void setCreationDate(Timestamp timestamp) {
		creationDate = timestamp;
	}

	public PlayerSession getSession() {
		return session;
	}

	public String getUsername() {
		return username;
	}

	public Player setUsername(String username) {
		this.username = username;
		return this;
	}

	public Long getLongUsername() {
		return longUsername;
	}

	public Player setLongUsername(Long longUsername) {
		this.longUsername = longUsername;
		return this;
	}

	public String getPasswordHashWithSalt() {
		return passwordHashWithSalt;
	}

	public Player setPasswordHashWithSalt(String passwordHashWithSalt) {
		this.passwordHashWithSalt = passwordHashWithSalt;
		return this;
	}

	public String getHostAddress() {
		return hostAddress;
	}

	public Player setHostAddress(String hostAddress) {
		this.hostAddress = hostAddress;
		return this;
	}

	public PlayerRights getRights() {
		return rights;
	}

	public Player setRights(PlayerRights rights) {
		this.rights = rights;
		return this;
	}

	public PacketSender getPacketSender() {
		return packetSender;
	}

	public SkillManager getSkillManager() {
		return skillManager;
	}

	public Appearance getAppearance() {
		return appearance;
	}

	public SecondsTimer getForcedLogoutTimer() {
		return forcedLogoutTimer;
	}

	public boolean isDying() {
		return isDying;
	}

	public List<Player> getLocalPlayers() {
		return localPlayers;
	}

	public List<NPC> getLocalNpcs() {
		return localNpcs;
	}

	public int getInterfaceId() {
		return interfaceId;
	}

	public Player setInterfaceId(int interfaceId) {
		this.interfaceId = interfaceId;
		return this;
	}

	public boolean experienceLocked() {
		return experienceLocked;
	}

	public void setExperienceLocked(boolean experienceLocked) {
		this.experienceLocked = experienceLocked;
	}

	public PlayerRelations getRelations() {
		return relations;
	}

	public boolean isAllowRegionChangePacket() {
		return allowRegionChangePacket;
	}

	public void setAllowRegionChangePacket(boolean allowRegionChangePacket) {
		this.allowRegionChangePacket = allowRegionChangePacket;
	}

	public int getWalkableInterfaceId() {
		return walkableInterfaceId;
	}

	public void setWalkableInterfaceId(int interfaceId2) {
		this.walkableInterfaceId = interfaceId2;
	}

	public boolean isRunning() {
		return isRunning;
	}

	public Player setRunning(boolean isRunning) {
		this.isRunning = isRunning;
		return this;
	}

	public PlayerInteractingOption getPlayerInteractingOption() {
		return playerInteractingOption;
	}

	public Player setPlayerInteractingOption(PlayerInteractingOption playerInteractingOption) {
		this.playerInteractingOption = playerInteractingOption;
		return this;
	}

	public FrameUpdater getFrameUpdater() {
		return frameUpdater;
	}

	public BonusManager getBonusManager() {
		return bonusManager;
	}

	public int getMultiIcon() {
		return multiIcon;
	}

	public Player setMultiIcon(int multiIcon) {
		this.multiIcon = multiIcon;
		return this;
	}

	public Inventory getInventory() {
		return inventory;
	}

	public Equipment getEquipment() {
		return equipment;
	}

	public ForceMovement getForceMovement() {
		return forceMovement;
	}

	public Player setForceMovement(ForceMovement forceMovement) {
		this.forceMovement = forceMovement;
		if (this.forceMovement != null) {
			getUpdateFlag().flag(Flag.FORCED_MOVEMENT);
		}
		return this;
	}

	public int getSkillAnimation() {
		return skillAnimation;
	}

	public Player setSkillAnimation(int animation) {
		this.skillAnimation = animation;
		return this;
	}

	public int getRunEnergy() {
		return runEnergy;
	}

	public void setRunEnergy(int runEnergy) {
		this.runEnergy = runEnergy;
	}

	public boolean isDrainingPrayer() {
		return drainingPrayer;
	}

	public void setDrainingPrayer(boolean drainingPrayer) {
		this.drainingPrayer = drainingPrayer;
	}

	public double getPrayerPointDrain() {
		return prayerPointDrain;
	}

	public void setPrayerPointDrain(double prayerPointDrain) {
		this.prayerPointDrain = prayerPointDrain;
	}

	public Stopwatch getLastItemPickup() {
		return lastItemPickup;
	}

	public CombatSpecial getCombatSpecial() {
		return combatSpecial;
	}

	public void setCombatSpecial(CombatSpecial combatSpecial) {
		this.combatSpecial = combatSpecial;
	}

	public int getRecoilDamage() {
		return recoilDamage;
	}

	public void setRecoilDamage(int recoilDamage) {
		this.recoilDamage = recoilDamage;
	}

	public MagicSpellbook getSpellbook() {
		return spellbook;
	}

	public void setSpellbook(MagicSpellbook spellbook) {
		this.spellbook = spellbook;
	}

	public SecondsTimer getVengeanceTimer() {
		return vengeanceTimer;
	}

	public int getWildernessLevel() {
		return wildernessLevel;
	}

	public void setWildernessLevel(int wildernessLevel) {
		this.wildernessLevel = wildernessLevel;
	}

	public boolean isSpawnedBarrows() {
		return spawnedBarrows;
	}

	public void setSpawnedBarrows(boolean spawnedBarrows) {
		this.spawnedBarrows = spawnedBarrows;
	}

	public int getDestroyItem() {
		return destroyItem;
	}

	public void setDestroyItem(int destroyItem) {
		this.destroyItem = destroyItem;
	}

	public boolean isSkulled() {
		return skullTimer > 0;
	}

	public int getAndDecrementSkullTimer() {
		return this.skullTimer--;
	}

	public int getSkullTimer() {
		return this.skullTimer;
	}

	public void setSkullTimer(int skullTimer) {
		this.skullTimer = skullTimer;
	}

	public int getPoints() {
		return points;
	}

	public void setPoints(int points) {
		this.points = points;
	}

	public void incrementPoints(int points) {
		this.points += points;
	}

	public boolean isUpdateInventory() {
		return updateInventory;
	}

	public void setUpdateInventory(boolean updateInventory) {
		this.updateInventory = updateInventory;
	}

	public Stopwatch getClickDelay() {
		return clickDelay;
	}

	public Shop getShop() {
		return shop;
	}

	public Player setShop(Shop shop) {
		this.shop = shop;
		return this;
	}

	public PlayerStatus getStatus() {
		return status;
	}

	public Player setStatus(PlayerStatus status) {
		this.status = status;
		return this;
	}

	public int getCurrentBankTab() {
		return currentBankTab;
	}

	public Player setCurrentBankTab(int tab) {
		this.currentBankTab = tab;
		return this;
	}

	public void setNoteWithdrawal(boolean noteWithdrawal) {
		this.noteWithdrawal = noteWithdrawal;
	}

	public boolean withdrawAsNote() {
		return noteWithdrawal;
	}

	public void setInsertMode(boolean insertMode) {
		this.insertMode = insertMode;
	}

	public boolean insertMode() {
		return insertMode;
	}

	public Bank[] getBanks() {
		return banks;
	}

	public Bank getBank(int index) {
		if (banks[index] == null) {
			banks[index] = new Bank(this);
		}
		return banks[index];
	}

	public Player setBank(int index, Bank bank) {
		this.banks[index] = bank;
		return this;
	}

	public boolean isNewPlayer() {
		return newPlayer;
	}

	public void setNewPlayer(boolean newPlayer) {
		this.newPlayer = newPlayer;
	}

	public boolean isSearchingBank() {
		return searchingBank;
	}

	public void setSearchingBank(boolean searchingBank) {
		this.searchingBank = searchingBank;
	}

	public String getSearchSyntax() {
		return searchSyntax;
	}

	public void setSearchSyntax(String searchSyntax) {
		this.searchSyntax = searchSyntax;
	}

	public boolean isPreserveUnlocked() {
		return preserveUnlocked;
	}

	public void setPreserveUnlocked(boolean preserveUnlocked) {
		this.preserveUnlocked = preserveUnlocked;
	}

	public boolean isRigourUnlocked() {
		return rigourUnlocked;
	}

	public void setRigourUnlocked(boolean rigourUnlocked) {
		this.rigourUnlocked = rigourUnlocked;
	}

	public boolean isAuguryUnlocked() {
		return auguryUnlocked;
	}

	public void setAuguryUnlocked(boolean auguryUnlocked) {
		this.auguryUnlocked = auguryUnlocked;
	}

	public PriceChecker getPriceChecker() {
		return priceChecker;
	}

	public ClanChat getCurrentClanChat() {
		return currentClanChat;
	}

	public void setCurrentClanChat(ClanChat currentClanChat) {
		this.currentClanChat = currentClanChat;
	}

	public String getClanChatName() {
		return clanChatName;
	}

	public void setClanChatName(String clanChatName) {
		this.clanChatName = clanChatName;
	}

	public Trading getTrading() {
		return trading;
	}

	public QuickPrayers getQuickPrayers() {
		return quickPrayers;
	}

	public boolean isTargetTeleportUnlocked() {
		return targetTeleportUnlocked;
	}

	public void setTargetTeleportUnlocked(boolean targetTeleportUnlocked) {
		this.targetTeleportUnlocked = targetTeleportUnlocked;
	}

	public SecondsTimer getYellDelay() {
		return yellDelay;
	}

	public int getAmountDonated() {
		return amountDonated;
	}

	public void setAmountDonated(int amountDonated) {
		this.amountDonated = amountDonated;
	}

	public void incrementAmountDonated(int amountDonated) {
		this.amountDonated += amountDonated;
	}

	public void incrementTargetKills() {
		targetKills++;
	}

	public int getTargetKills() {
		return targetKills;
	}

	public void setTargetKills(int targetKills) {
		this.targetKills = targetKills;
	}

	public void incrementKills() {
		normalKills++;
	}

	public int getNormalKills() {
		return normalKills;
	}

	public void setNormalKills(int normalKills) {
		this.normalKills = normalKills;
	}

	public int getTotalKills() {
		return totalKills;
	}

	public void setTotalKills(int totalKills) {
		this.totalKills = totalKills;
	}

	public void incrementTotalKills() {
		this.totalKills++;
	}

	public void incrementDeaths() {
		deaths++;
	}

	public int getDeaths() {
		return deaths;
	}

	public void setDeaths(int deaths) {
		this.deaths = deaths;
	}

	public void resetSafingTimer() {
		this.setSafeTimer(180);
	}

	public int getHighestKillstreak() {
		return highestKillstreak;
	}

	public void setHighestKillstreak(int highestKillstreak) {
		this.highestKillstreak = highestKillstreak;
	}

	public int getKillstreak() {
		return killstreak;
	}

	public void setKillstreak(int killstreak) {
		this.killstreak = killstreak;
	}

	public void incrementKillstreak() {
		this.killstreak++;
	}

	public String getKillDeathRatio() {
		double kc = 0;
		if (deaths == 0) {
			kc = totalKills / 1;
		} else {
			kc = ((double) totalKills / deaths);
		}
		return Misc.FORMATTER.format(kc);
	}

	public List<String> getRecentKills() {
		return recentKills;
	}

	public int getSafeTimer() {
		return safeTimer;
	}

	public void setSafeTimer(int safeTimer) {
		this.safeTimer = safeTimer;
	}

	public int decrementAndGetSafeTimer() {
		return this.safeTimer--;
	}

	public SecondsTimer getTargetSearchTimer() {
		return targetSearchTimer;
	}

	public SecondsTimer getSpecialAttackRestore() {
		return specialAttackRestore;
	}

	public SkullType getSkullType() {
		return skullType;
	}

	public void setSkullType(SkullType skullType) {
		this.skullType = skullType;
	}

	public Dueling getDueling() {
		return dueling;
	}

	public int getBlowpipeScales() {
		return blowpipeScales;
	}

	public void setBlowpipeScales(int blowpipeScales) {
		this.blowpipeScales = blowpipeScales;
	}

	public void incrementBlowpipeScales(int blowpipeScales) {
		this.blowpipeScales += blowpipeScales;
	}

	public int decrementAndGetBlowpipeScales() {
		return this.blowpipeScales--;
	}

	public NPC getCurrentPet() {
		return currentPet;
	}

	public void setCurrentPet(NPC currentPet) {
		this.currentPet = currentPet;
	}

	public SecondsTimer getAggressionTolerance() {
		return aggressionTolerance;
	}

	public ByteBuf getCachedUpdateBlock() {
		return cachedUpdateBlock;
	}

	public void setCachedUpdateBlock(ByteBuf cachedUpdateBlock) {
		this.cachedUpdateBlock = cachedUpdateBlock;
	}

	public int getRegionHeight() {
		return regionHeight;
	}

	public int getRegionId() {
		return RegionManager.calculateRegionId(getLocation().getX(), getLocation().getY());
	}

	public void setRegionHeight(int regionHeight) {
		this.regionHeight = regionHeight;
	}

	public Optional<Skillable> getSkill() {
		return skill;
	}

	public void setSkill(Optional<Skillable> skill) {
		this.skill = skill;
	}

	public CreationMenu getCreationMenu() {
		return creationMenu;
	}

	public void setCreationMenu(CreationMenu creationMenu) {
		this.creationMenu = creationMenu;
	}

	public PouchContainer[] getPouches() {
		return pouches;
	}

	public void setPouches(PouchContainer[] pouches) {
		this.pouches = pouches;
	}

	public String getLoyaltyTitle() {
		return loyaltyTitle;
	}

	public void setLoyaltyTitle(String loyaltyTitle) {
		this.loyaltyTitle = loyaltyTitle;
		this.getUpdateFlag().flag(Flag.APPEARANCE);
	}
	
	public boolean hasInfiniteHealth() {
		return infiniteHealth;
	}

	public void setInfiniteHealth(boolean infiniteHealth) {
		this.infiniteHealth = infiniteHealth;
	}

	public DonatorRights getDonatorRights() {
		return donatorRights;
	}

	public void setDonatorRights(DonatorRights donatorPrivilege) {
		this.donatorRights = donatorPrivilege;
	}

	public NPC getCurrentBrother() {
		return currentBrother;
	}

	public void setCurrentBrother(NPC brother) {
		this.currentBrother = brother;
	}

	public int getBarrowsCrypt() {
		return barrowsCrypt;
	}

	public void setBarrowsCrypt(int crypt) {
		this.barrowsCrypt = crypt;
	}

	public boolean[] getKilledBrothers() {
		return killedBrothers;
	}

	public void setKilledBrothers(boolean[] killedBrothers) {
		this.killedBrothers = killedBrothers;
	}

	public void setKilledBrother(int index, boolean state) {
		this.killedBrothers[index] = state;
	}

	public int getBarrowsChestsLooted() {
		return barrowsChestsLooted;
	}

	public void setBarrowsChestsLooted(int chestsLooted) {
		this.barrowsChestsLooted = chestsLooted;
	}

	public boolean isPlaceholders() {
		return placeholders;
	}

	public void setPlaceholders(boolean placeholders) {
		this.placeholders = placeholders;
	}

	public Presetable[] getPresets() {
		return presets;
	}

	public void setPresets(Presetable[] sets) {
		this.presets = sets;
	}

	public boolean isOpenPresetsOnDeath() {
		return openPresetsOnDeath;
	}

	public void setOpenPresetsOnDeath(boolean openPresetsOnDeath) {
		this.openPresetsOnDeath = openPresetsOnDeath;
	}

	public Presetable getCurrentPreset() {
		return currentPreset;
	}

	public void setCurrentPreset(Presetable currentPreset) {
		this.currentPreset = currentPreset;
	}

	public Queue<ChatMessage> getChatMessageQueue() {
		return chatMessageQueue;
	}

	public ChatMessage getCurrentChatMessage() {
		return currentChatMessage;
	}

	public void setCurrentChatMessage(ChatMessage currentChatMessage) {
		this.currentChatMessage = currentChatMessage;
	}

	public Map<TeleportButton, Location> getPreviousTeleports() {
		return previousTeleports;
	}

	public boolean isTeleportInterfaceOpen() {
		return teleportInterfaceOpen;
	}

	public void setTeleportInterfaceOpen(boolean teleportInterfaceOpen) {
		this.teleportInterfaceOpen = teleportInterfaceOpen;
	}

	@Override
	public PendingHit manipulateHit(PendingHit hit) {
		Mobile attacker = hit.getAttacker();
		
		if (attacker.isNpc()) {
			NPC npc = attacker.getAsNpc();
			if (npc.getId() == NpcIdentifiers.TZTOK_JAD) {
				if (PrayerHandler.isActivated(this, PrayerHandler.getProtectingPrayer(hit.getCombatType()))) {
					hit.setTotalDamage(0);
				}
			}
		}
		
		return hit;
	}

	public Location getOldPosition() {
		return oldPosition;
	}

	public void setOldPosition(Location oldPosition) {
		this.oldPosition = oldPosition;
	}

	public int[] getGodwarsKillcount() {
		return godwarsKillcount;
	}

	public void setGodwarsKillcount(int[] godwarsKillcount) {
		this.godwarsKillcount = godwarsKillcount;
	}
	
	public void setGodwarsKillcount(int index, int value) {
		this.godwarsKillcount[index] = value;
	}

    public EnteredAmountAction getEnteredAmountAction() {
        return enteredAmountAction;
    }

    public void setEnteredAmountAction(EnteredAmountAction enteredAmountAction) {
        this.enteredAmountAction = enteredAmountAction;
    }

    public EnteredSyntaxAction getEnteredSyntaxAction() {
        return enteredSyntaxAction;
    }

    public void setEnteredSyntaxAction(EnteredSyntaxAction enteredSyntaxAction) {
        this.enteredSyntaxAction = enteredSyntaxAction;
    }

    public ActiveSlayerTask getSlayerTask() {
        return slayerTask;
    }

    public void setSlayerTask(ActiveSlayerTask slayerTask) {
        this.slayerTask = slayerTask;
    }

    public int getConsecutiveTasks() {
        return consecutiveTasks;
    }

    public void setConsecutiveTasks(int consecutiveTasks) {
        this.consecutiveTasks = consecutiveTasks;
    }

    public int getSlayerPoints() {
        return slayerPoints;
    }

    public void setSlayerPoints(int slayerPoints) {
        this.slayerPoints = slayerPoints;
    }
    
    public DialogueManager getDialogueManager() {
        return dialogueManager;
    }
    
    public WeaponInterface getWeapon() {
        return weapon;
    }

    public void setWeapon(WeaponInterface weapon) {
        this.weapon = weapon;
    }

    public FightType getFightType() {
        return fightType;
    }

    public void setFightType(FightType fightType) {
        this.fightType = fightType;
    }

    public boolean autoRetaliate() {
        return autoRetaliate;
    }

    public void setAutoRetaliate(boolean autoRetaliate) {
        this.autoRetaliate = autoRetaliate;
    }


	public boolean isDiscordLogin() {
		return isDiscordLogin;
	}

	public void setDiscordLogin(boolean discordLogin) {
		isDiscordLogin = discordLogin;
	}

	public String getCachedDiscordAccessToken() {
		return cachedDiscordAccessToken;
	}

	public void setCachedDiscordAccessToken(String cachedDiscordAccessToken) {
		this.cachedDiscordAccessToken = cachedDiscordAccessToken;
	}

	public Map<Integer, Integer> getQuestProgress() {
		return this.questProgress;
	}

	public int getQuestPoints() {
		return this.questPoints;
	}

	public void setQuestPoints(int questPoints) {
		this.questPoints = questPoints;
	}

	public void setQuestProgress(Map<Integer, Integer> questProgress) {
		if (questProgress == null) {
			return;
		}
		this.questProgress = questProgress;
	}

	public int castlewarsKills, castlewarsDeaths, castlewarsIdleTime;

	public void resetCastlewarsIdleTime() {
		this.castlewarsIdleTime = 200;
	}

<<<<<<< HEAD
    public void climb(boolean down, Location location) {
        this.performAnimation(new Animation(down ? 827 : 828));
        Task task = new Task(1, this.getIndex(), true) {
            int ticks = 0;

            @Override
            protected void execute() {
                ticks++;
                if (ticks == 2) {
                    moveTo(location);
                    stop();
                }
            }
        };
        TaskManager.submit(task);
    }
=======

	public int currentInterfaceTabId;
>>>>>>> ea7c41f2

	public int getCurrentInterfaceTabId() {
		return currentInterfaceTabId;
	}
    public void setCurrentInterfaceTab(int currentInterfaceTabId) {
		this.currentInterfaceTabId = currentInterfaceTabId;
    }
}
<|MERGE_RESOLUTION|>--- conflicted
+++ resolved
@@ -1,1714 +1,1711 @@
-package com.elvarg.game.entity.impl.player;
-
-import java.sql.Timestamp;
-import java.util.ArrayList;
-import java.util.HashMap;
-import java.util.LinkedList;
-import java.util.List;
-import java.util.Map;
-import java.util.Optional;
-import java.util.Queue;
-import java.util.concurrent.ConcurrentLinkedQueue;
-
-import com.elvarg.game.GameConstants;
-import com.elvarg.game.collision.RegionManager;
-import com.elvarg.game.content.sound.Sound;
-import com.elvarg.game.World;
-import com.elvarg.game.content.*;
-import com.elvarg.game.content.PrayerHandler.PrayerData;
-import com.elvarg.game.content.clan.ClanChat;
-import com.elvarg.game.content.clan.ClanChatManager;
-import com.elvarg.game.content.combat.CombatFactory;
-import com.elvarg.game.content.combat.CombatSpecial;
-import com.elvarg.game.content.combat.CombatType;
-import com.elvarg.game.content.combat.FightType;
-import com.elvarg.game.content.combat.WeaponInterfaces;
-import com.elvarg.game.content.combat.WeaponInterfaces.WeaponInterface;
-import com.elvarg.game.content.combat.bountyhunter.BountyHunter;
-import com.elvarg.game.content.combat.hit.PendingHit;
-import com.elvarg.game.content.combat.magic.Autocasting;
-import com.elvarg.game.content.minigames.impl.Barrows;
-import com.elvarg.game.content.minigames.impl.Barrows.Brother;
-import com.elvarg.game.content.presets.Presetable;
-import com.elvarg.game.content.presets.Presetables;
-import com.elvarg.game.content.skill.SkillManager;
-import com.elvarg.game.content.skill.skillable.Skillable;
-import com.elvarg.game.content.skill.skillable.impl.Runecrafting.Pouch;
-import com.elvarg.game.content.skill.skillable.impl.Runecrafting.PouchContainer;
-import com.elvarg.game.content.skill.slayer.ActiveSlayerTask;
-import com.elvarg.game.definition.ItemDefinition;
-import com.elvarg.game.definition.PlayerBotDefinition;
-import com.elvarg.game.entity.impl.Mobile;
-import com.elvarg.game.entity.impl.npc.NPC;
-import com.elvarg.game.entity.impl.npc.NpcAggression;
-import com.elvarg.game.entity.impl.playerbot.PlayerBot;
-import com.elvarg.game.model.Animation;
-import com.elvarg.game.model.Appearance;
-import com.elvarg.game.model.ChatMessage;
-import com.elvarg.game.model.EffectTimer;
-import com.elvarg.game.model.EnteredAmountAction;
-import com.elvarg.game.model.EnteredSyntaxAction;
-import com.elvarg.game.model.Flag;
-import com.elvarg.game.model.ForceMovement;
-import com.elvarg.game.model.God;
-import com.elvarg.game.model.Item;
-import com.elvarg.game.model.Location;
-import com.elvarg.game.model.MagicSpellbook;
-import com.elvarg.game.model.PlayerInteractingOption;
-import com.elvarg.game.model.PlayerRelations;
-import com.elvarg.game.model.PlayerStatus;
-import com.elvarg.game.model.SecondsTimer;
-import com.elvarg.game.model.Skill;
-import com.elvarg.game.model.SkullType;
-import com.elvarg.game.model.areas.AreaManager;
-import com.elvarg.game.model.container.impl.Bank;
-import com.elvarg.game.model.container.impl.Equipment;
-import com.elvarg.game.model.container.impl.Inventory;
-import com.elvarg.game.model.container.impl.PriceChecker;
-import com.elvarg.game.model.container.shop.Shop;
-import com.elvarg.game.model.dialogues.DialogueManager;
-import com.elvarg.game.model.equipment.BonusManager;
-import com.elvarg.game.model.menu.CreationMenu;
-import com.elvarg.game.model.movement.MovementQueue;
-import com.elvarg.game.model.rights.DonatorRights;
-import com.elvarg.game.model.rights.PlayerRights;
-import com.elvarg.game.model.teleportation.TeleportButton;
-import com.elvarg.game.task.Task;
-import com.elvarg.game.task.TaskManager;
-import com.elvarg.game.task.impl.CombatPoisonEffect;
-import com.elvarg.game.task.impl.PlayerDeathTask;
-import com.elvarg.game.task.impl.RestoreSpecialAttackTask;
-import com.elvarg.net.PlayerSession;
-import com.elvarg.net.channel.ChannelEventHandler;
-import com.elvarg.net.packet.PacketSender;
-import com.elvarg.util.FrameUpdater;
-import com.elvarg.util.Misc;
-import com.elvarg.util.NpcIdentifiers;
-import com.elvarg.util.Stopwatch;
-import com.elvarg.util.timers.TimerKey;
-
-import io.netty.buffer.ByteBuf;
-
-import static com.elvarg.game.GameConstants.PLAYER_PERSISTENCE;
-
-public class Player extends Mobile {
-	public final SecondsTimer increaseStats = new SecondsTimer();
-	public final SecondsTimer decreaseStats = new SecondsTimer();
-	private final List<Player> localPlayers = new LinkedList<Player>();
-	private final List<NPC> localNpcs = new LinkedList<NPC>();
-	private final PacketSender packetSender = new PacketSender(this);
-	private final Appearance appearance = new Appearance(this);
-	private final SkillManager skillManager = new SkillManager(this);
-	private final PlayerRelations relations = new PlayerRelations(this);
-	private final FrameUpdater frameUpdater = new FrameUpdater();
-	private final BonusManager bonusManager = new BonusManager();
-	private final QuickPrayers quickPrayers = new QuickPrayers(this);
-	private final Inventory inventory = new Inventory(this);
-	private final Equipment equipment = new Equipment(this);
-	private final PriceChecker priceChecker = new PriceChecker(this);
-	private final Stopwatch clickDelay = new Stopwatch();
-	private final Stopwatch lastItemPickup = new Stopwatch();
-	private final SecondsTimer yellDelay = new SecondsTimer();
-	private final SecondsTimer aggressionTolerance = new SecondsTimer();
-	// Delay for restoring special attack
-	private final SecondsTimer specialAttackRestore = new SecondsTimer();
-	/*
-	 * Fields
-	 */
-	private final SecondsTimer targetSearchTimer = new SecondsTimer();
-	private final List<String> recentKills = new ArrayList<String>(); // Contains ip addresses of recent kills
-	private final Queue<ChatMessage> chatMessageQueue = new ConcurrentLinkedQueue<>();
-	public boolean choosingMusic;
-	private ChatMessage currentChatMessage;
-	// Logout
-	private final SecondsTimer forcedLogoutTimer = new SecondsTimer();
-	// Trading
-	private final Trading trading = new Trading(this);
-	private final Dueling dueling = new Dueling(this);
-	private final DialogueManager dialogueManager = new DialogueManager(this);
-	// Presets
-	private Presetable currentPreset;
-	private Presetable[] presets = new Presetable[Presetables.MAX_PRESETS];
-	private boolean openPresetsOnDeath = true;
-
-	private String username;
-	private String passwordHashWithSalt;
-	private String hostAddress;
-	private boolean isDiscordLogin;
-	private String cachedDiscordAccessToken;
-	private Long longUsername;
-	private PlayerSession session;
-	private PlayerInteractingOption playerInteractingOption = PlayerInteractingOption.NONE;
-	private PlayerStatus status = PlayerStatus.NONE;
-	private ClanChat currentClanChat;
-	private String clanChatName;
-	private Shop shop;
-	private int interfaceId = -1, walkableInterfaceId = -1, multiIcon;
-	private boolean isRunning = true;
-	private int runEnergy = 100;
-	private Stopwatch lastRunRecovery = new Stopwatch();
-	private boolean isDying;
-	private boolean allowRegionChangePacket;
-	private boolean experienceLocked;
-	private ForceMovement forceMovement;
-	private NPC currentPet;
-	private int skillAnimation;
-	private boolean drainingPrayer;
-	private double prayerPointDrain;
-	private MagicSpellbook spellbook = MagicSpellbook.NORMAL;
-	private final Map<TeleportButton, Location> previousTeleports = new HashMap<>();
-	private boolean teleportInterfaceOpen;
-	private int destroyItem = -1;
-	private boolean updateInventory; // Updates inventory on next tick
-	private boolean newPlayer;
-	private boolean packetsBlocked = false;
-	private int regionHeight;
-
-	private int questPoints;
-	private Map<Integer, Integer> questProgress = new HashMap<Integer, Integer>();
-	// Skilling
-	private Optional<Skillable> skill = Optional.empty();
-	private CreationMenu creationMenu;
-	// Entering data
-	private EnteredAmountAction enteredAmountAction;
-	private EnteredSyntaxAction enteredSyntaxAction;
-	
-	// Time the account was created
-	private Timestamp creationDate;
-	// RC
-	private PouchContainer[] pouches = new PouchContainer[] { new PouchContainer(Pouch.SMALL_POUCH),
-			new PouchContainer(Pouch.MEDIUM_POUCH), new PouchContainer(Pouch.LARGE_POUCH),
-			new PouchContainer(Pouch.GIANT_POUCH), };
-	// Slayer
-	private ActiveSlayerTask slayerTask;
-	private int slayerPoints;
-	private int consecutiveTasks;
-	
-	// Combat
-	private SkullType skullType = SkullType.WHITE_SKULL;
-	private CombatSpecial combatSpecial;
-	private int recoilDamage;
-	private SecondsTimer vengeanceTimer = new SecondsTimer();
-	private int wildernessLevel;
-	private int skullTimer;
-	private int points;
-	private int amountDonated;
-	// Blowpipe
-	private int blowpipeScales;
-	// Bounty hunter
-	private int targetKills;
-	private int normalKills;
-	private int totalKills;
-	private int killstreak;
-	private int highestKillstreak;
-	private int deaths;
-	private int safeTimer = 180;
-	public int pcPoints;
-	// Barrows
-	private int barrowsCrypt;
-	private int barrowsChestsLooted;
-	private boolean[] killedBrothers = new boolean[Brother.values().length];
-	private NPC currentBrother;
-	private boolean preserveUnlocked;
-	private boolean rigourUnlocked;
-	private boolean auguryUnlocked;
-	private boolean targetTeleportUnlocked;
-	// Banking
-	private int currentBankTab;
-	private Bank[] banks = new Bank[Bank.TOTAL_BANK_TABS]; // last index is for bank searches
-	private boolean noteWithdrawal, insertMode, searchingBank;
-	private String searchSyntax = "";
-	private boolean placeholders = true;
-    private boolean infiniteHealth;
-    private FightType fightType = FightType.UNARMED_KICK;
-    private WeaponInterface weapon;
-    private boolean autoRetaliate = true;
-    
-	// GWD
-	private int[] godwarsKillcount = new int[God.values().length];
-
-	// Rights
-	private PlayerRights rights = PlayerRights.NONE;
-	private DonatorRights donatorRights = DonatorRights.NONE;
-	/**
-	 * The cached player update block for updating.
-	 */
-	private ByteBuf cachedUpdateBlock;
-	private String loyaltyTitle = "empty";
-	private boolean spawnedBarrows;
-	private Location oldPosition;
-	
-	/**
-	 * Creates this player.
-	 *
-	 * @param playerIO
-	 */
-	public Player(PlayerSession playerIO) {
-		super(GameConstants.DEFAULT_LOCATION.clone());
-		this.session = playerIO;
-	}
-
-	/**
-	 * Creates this player with pre defined spawn location.
-	 *
-	 * @param playerIO
-	 */
-	public Player(PlayerSession playerIO, Location spawnLocation) {
-		super(spawnLocation);
-		this.session = playerIO;
-	}
-
-	/**
-	 * Actions that should be done when this character is added to the world.
-	 */
-	@Override
-	public void onAdd() {
-		onLogin();
-	}
-
-	/**
-	 * Actions that should be done when this character is removed from the world.
-	 */
-	@Override
-	public void onRemove() {
-		onLogout();
-	}
-
-	@Override
-	public void appendDeath() {
-		if (!isDying) {
-			TaskManager.submit(new PlayerDeathTask(this));
-			isDying = true;
-		}
-	}
-
-	@Override
-	public int getHitpoints() {
-		return getSkillManager().getCurrentLevel(Skill.HITPOINTS);
-	}
-
-	@Override
-	public int getAttackAnim() {
-		return getFightType().getAnimation();
-	}
-
-	@Override
-	public Sound getAttackSound() {
-		return getFightType().getAttackSound();
-	}
-
-	@Override
-	public int getBlockAnim() {
-		final Item shield = getEquipment().getItems()[Equipment.SHIELD_SLOT];
-		final Item weapon = getEquipment().getItems()[Equipment.WEAPON_SLOT];
-		ItemDefinition definition = shield.getId() > 0 ? shield.getDefinition() : weapon.getDefinition();
-		return definition.getBlockAnim();
-	}
-
-	@Override
-	public Mobile setHitpoints(int hitpoints) {
-		if (isDying) {
-			return this;
-		}
-
-		if (infiniteHealth) {
-			if (skillManager.getCurrentLevel(Skill.HITPOINTS) > hitpoints) {
-				return this;
-			}
-		}
-
-		skillManager.setCurrentLevel(Skill.HITPOINTS, hitpoints);
-		packetSender.sendSkill(Skill.HITPOINTS);
-		if (getHitpoints() <= 0 && !isDying)
-			appendDeath();
-		return this;
-	}
-
-	@Override
-	public void heal(int amount) {
-		int level = skillManager.getMaxLevel(Skill.HITPOINTS);
-		if ((skillManager.getCurrentLevel(Skill.HITPOINTS) + amount) >= level) {
-			setHitpoints(level);
-		} else {
-			setHitpoints(skillManager.getCurrentLevel(Skill.HITPOINTS) + amount);
-		}
-	}
-
-	@Override
-	public int getBaseAttack(CombatType type) {
-		if (type == CombatType.RANGED)
-			return skillManager.getCurrentLevel(Skill.RANGED);
-		else if (type == CombatType.MAGIC)
-			return skillManager.getCurrentLevel(Skill.MAGIC);
-		return skillManager.getCurrentLevel(Skill.ATTACK);
-	}
-
-	@Override
-	public int getBaseDefence(CombatType type) {
-		if (type == CombatType.MAGIC)
-			return skillManager.getCurrentLevel(Skill.MAGIC);
-		return skillManager.getCurrentLevel(Skill.DEFENCE);
-	}
-
-	@Override
-	public int getBaseAttackSpeed() {
-
-		// Gets attack speed for player's weapon
-		// If player is using magic, attack speed is
-		// Calculated in the MagicCombatMethod class.
-
-		int speed = getWeapon().getSpeed();
-
-		if (getFightType().toString().toLowerCase().contains("rapid")) {
-			speed--;
-		}
-
-		return speed;
-	}
-
-	@Override
-	public boolean isPlayer() {
-		return true;
-	}
-
-	@Override
-	public boolean equals(Object o) {
-		if (!(o instanceof Player)) {
-			return false;
-		}
-		Player p = (Player) o;
-		return p.getUsername().equals(username);
-	}
-
-	@Override
-	public int size() {
-		return 1;
-	}
-
-	public void process() {
-		// Timers
-		getTimers().process();
-
-		// Process incoming packets...
-		PlayerSession session = getSession();
-		if (session != null) {
-			session.processPackets();
-		}
-
-		// Process walking queue..
-		getMovementQueue().process();
-
-		// Process combat
-		getCombat().process();
-
-		// Process aggression
-		NpcAggression.process(this);
-
-		// Process areas..
-		AreaManager.process(this);
-
-		// Process Bounty Hunter
-		BountyHunter.process(this);
-
-		// Updates inventory if an update
-		// has been requested
-		if (isUpdateInventory()) {
-			getInventory().refreshItems();
-			setUpdateInventory(false);
-		}
-
-		// Updates appearance if an update
-		// has been requested
-		// or if skull timer hits 0.
-		if (isSkulled() && getAndDecrementSkullTimer() == 0) {
-			getUpdateFlag().flag(Flag.APPEARANCE);
-		}
-
-		// Send queued chat messages
-		if (!getChatMessageQueue().isEmpty()) {
-			setCurrentChatMessage(getChatMessageQueue().poll());
-			getUpdateFlag().flag(Flag.CHAT);
-		} else {
-			setCurrentChatMessage(null);
-		}
-
-		// Increase run energy
-		if (runEnergy < 100 && (!getMovementQueue().isMoving() || !isRunning)) {
-			if (lastRunRecovery.elapsed(MovementQueue.runEnergyRestoreDelay(this))) {
-				runEnergy++;
-				getPacketSender().sendRunEnergy();
-				lastRunRecovery.reset();
-			}
-		}
-
-		if (this instanceof PlayerBot) {
-			((PlayerBot) this).getMovementInteraction().process();
-		}
-
-		/**
-		 * Decrease boosted stats Increase lowered stats
-		 */
-		if (getHitpoints() > 0) {
-			if (increaseStats.finished() || decreaseStats
-					.secondsElapsed() >= (PrayerHandler.isActivated(this, PrayerHandler.PRESERVE) ? 72 : 60)) {
-				for (Skill skill : Skill.values()) {
-					int current = getSkillManager().getCurrentLevel(skill);
-					int max = getSkillManager().getMaxLevel(skill);
-
-					// Should lowered stats be increased?
-					if (current < max) {
-						if (increaseStats.finished()) {
-							int restoreRate = 1;
-
-							// Rapid restore effect - 2x restore rate for all stats except hp/prayer
-							// Rapid heal - 2x restore rate for hitpoints
-							if (skill != Skill.HITPOINTS && skill != Skill.PRAYER) {
-								if (PrayerHandler.isActivated(this, PrayerHandler.RAPID_RESTORE)) {
-									restoreRate = 2;
-								}
-							} else if (skill == Skill.HITPOINTS) {
-								if (PrayerHandler.isActivated(this, PrayerHandler.RAPID_HEAL)) {
-									restoreRate = 2;
-								}
-							}
-
-							getSkillManager().increaseCurrentLevel(skill, restoreRate, max);
-						}
-					} else if (current > max) {
-
-						// Should boosted stats be decreased?
-						if (decreaseStats
-								.secondsElapsed() >= (PrayerHandler.isActivated(this, PrayerHandler.PRESERVE) ? 72
-										: 60)) {
-
-							// Never decrease Hitpoints / Prayer
-							if (skill != Skill.HITPOINTS && skill != Skill.PRAYER) {
-								getSkillManager().decreaseCurrentLevel(skill, 1, 1);
-							}
-
-						}
-					}
-				}
-
-				// Reset timers
-				if (increaseStats.finished()) {
-					increaseStats.start(60);
-				}
-				if (decreaseStats
-						.secondsElapsed() >= (PrayerHandler.isActivated(this, PrayerHandler.PRESERVE) ? 72 : 60)) {
-					decreaseStats.start((PrayerHandler.isActivated(this, PrayerHandler.PRESERVE) ? 72 : 60));
-				}
-			}
-		}
-	}
-
-	// Construction
-	/*
-	 * public boolean loadingHouse; public int portalSelected; public boolean
-	 * inBuildingMode; public int[] toConsCoords; public int buildFurnitureId,
-	 * buildFurnitureX, buildFurnitureY; public Room[][][] houseRooms = new
-	 * Room[5][13][13]; public ArrayList<PlayerFurniture> playerFurniture = new
-	 * ArrayList<PlayerFurniture>(); public ArrayList<Portal> portals = new
-	 * ArrayList<>();
-	 */
-
-	/**
-	 * Can the player logout?
-	 *
-	 * @return Yes if they can logout, false otherwise.
-	 */
-	public boolean canLogout() {
-		if (CombatFactory.isBeingAttacked(this)) {
-			getPacketSender().sendMessage("You must wait a few seconds after being out of combat before doing this.");
-			return false;
-		}
-		if (busy()) {
-			getPacketSender().sendMessage("You cannot log out at the moment.");
-			return false;
-		}
-		return true;
-	}
-
-	/**
-	 * Requests a logout by sending the logout packet to the client. This leads to
-	 * the connection being closed. The {@link ChannelEventHandler} will then add
-	 * the player to the remove characters queue.
-	 */
-	public void requestLogout() {
-		getPacketSender().sendLogout();
-	}
-
-	/**
-	 * Handles the actual logging out from the game.
-	 */
-	public void onLogout() {
-		// Notify us
-		System.out.println(
-				"[World] Deregistering player - [username, host] : [" + getUsername() + ", " + getHostAddress() + "]");
-
-		getPacketSender().sendInterfaceRemoval();
-
-		// Leave area
-		if (getArea() != null) {
-			getArea().leave(this, true);
-			getArea().postLeave(this, true);
-		}
-
-		// Do stuff...
-		Barrows.brotherDespawn(this);
-		PetHandler.pickup(this, getCurrentPet());
-		getRelations().updateLists(false);
-		BountyHunter.unassign(this);
-		ClanChatManager.leave(this, false);
-		TaskManager.cancelTasks(this);
-		PLAYER_PERSISTENCE.save(this);
-
-		if (getSession() != null && getSession().getChannel().isOpen()) {
-			getSession().getChannel().close();
-		}
-	}
-
-	/**
-	 * Called by the world's login queue!
-	 */
-	public void onLogin() {
-		// Attempt to register the player..
-		System.out.println(
-				"[World] Registering player - [username, host] : [" + getUsername() + ", " + getHostAddress() + "]");
-
-		setNeedsPlacement(true);
-		getPacketSender().sendMapRegion().sendDetails(); // Map region, player index and player rights
-		getPacketSender().sendTabs(); // Client sideicons
-		getPacketSender().sendMessage("Welcome to @red@" + GameConstants.NAME + ".");
-		if (this.isDiscordLogin()) {
-			getPacketSender().sendMessage(":discordtoken:" + this.getCachedDiscordAccessToken());
-		}
-
-		long totalExp = 0;
-		for (Skill skill : Skill.values()) {
-			getSkillManager().updateSkill(skill);
-			totalExp += getSkillManager().getExperience(skill);
-		}
-		getPacketSender().sendTotalExp(totalExp);
-
-		// Send friends and ignored players lists...
-		getRelations().setPrivateMessageId(1).onLogin(this).updateLists(true);
-
-		// Reset prayer configs...
-		PrayerHandler.resetAll(this);
-		getPacketSender().sendConfig(709, PrayerHandler.canUse(this, PrayerData.PRESERVE, false) ? 1 : 0);
-		getPacketSender().sendConfig(711, PrayerHandler.canUse(this, PrayerData.RIGOUR, false) ? 1 : 0);
-		getPacketSender().sendConfig(713, PrayerHandler.canUse(this, PrayerData.AUGURY, false) ? 1 : 0);
-
-		// Refresh item containers..
-		getInventory().refreshItems();
-		getEquipment().refreshItems();
-
-		// Interaction options on right click...
-		getPacketSender().sendInteractionOption("Follow", 3, false);
-		getPacketSender().sendInteractionOption("Trade With", 4, false);
-
-		// Sending run energy attributes...
-		getPacketSender().sendRunStatus();
-		getPacketSender().sendRunEnergy();
-
-		// Sending player's rights..
-		getPacketSender().sendRights();
-
-		// Close all interfaces, just in case...
-		getPacketSender().sendInterfaceRemoval();
-
-		// Update weapon data and interfaces..
-		WeaponInterfaces.assign(this);
-		// Update weapon interface configs
-		getPacketSender().sendConfig(getFightType().getParentId(), getFightType().getChildId())
-				.sendConfig(172, autoRetaliate() ? 1 : 0).updateSpecialAttackOrb();
-
-		// Reset autocasting
-		Autocasting.setAutocast(this, null);
-
-		// Send pvp stats..
-		getPacketSender().sendString(52029, "@or1@Killstreak: " + getKillstreak())
-				.sendString(52030, "@or1@Kills: " + getTotalKills()).sendString(52031, "@or1@Deaths: " + getDeaths())
-				.sendString(52033, "@or1@K/D Ratio: " + getKillDeathRatio())
-				.sendString(52034, "@or1@Donated: " + getAmountDonated());
-
-		// Join clanchat
-		ClanChatManager.onLogin(this);
-
-		// Handle timers and run tasks
-		if (isPoisoned()) {
-			getPacketSender().sendPoisonType(1);
-			TaskManager.submit(new CombatPoisonEffect(this));
-		}
-		if (getSpecialPercentage() < 100) {
-			TaskManager.submit(new RestoreSpecialAttackTask(this));
-		}
-
-		if (!getVengeanceTimer().finished()) {
-			getPacketSender().sendEffectTimer(getVengeanceTimer().secondsRemaining(), EffectTimer.VENGEANCE);
-		}
-		if (!getCombat().getFireImmunityTimer().finished()) {
-			getPacketSender().sendEffectTimer(getCombat().getFireImmunityTimer().secondsRemaining(),
-					EffectTimer.ANTIFIRE);
-		}
-		if (!getCombat().getTeleBlockTimer().finished()) {
-			getPacketSender().sendEffectTimer(getCombat().getTeleBlockTimer().secondsRemaining(),
-					EffectTimer.TELE_BLOCK);
-		}
-
-		decreaseStats.start(60);
-		increaseStats.start(60);
-
-		getUpdateFlag().flag(Flag.APPEARANCE);
-
-		if (this.newPlayer) {
-			int presetIndex = Misc.randomInclusive(0, Presetables.GLOBAL_PRESETS.length-1);
-			Presetables.load(this, Presetables.GLOBAL_PRESETS[presetIndex]);
-		}
-
-		if (!(this instanceof PlayerBot)) {
-			// Spawn player bots when a real player logs in
-			for (PlayerBotDefinition definition : GameConstants.PLAYER_BOTS) {
-				if (World.getPlayerBots().containsKey(definition.getUsername())) {
-					continue;
-				}
-
-				PlayerBot playerBot = new PlayerBot(definition);
-
-				World.getPlayerBots().put(definition.getUsername(), playerBot);
-			}
-
-			System.out.println(GameConstants.PLAYER_BOTS.length + " player bots now online.");
-		}
-	}
-
-	/**
-	 * Resets the player's attributes to default.
-	 */
-	public void resetAttributes() {
-		performAnimation(Animation.DEFAULT_RESET_ANIMATION);
-		setSpecialActivated(false);
-		CombatSpecial.updateBar(this);
-		setHasVengeance(false);
-		getCombat().getFireImmunityTimer().stop();
-		getCombat().getPoisonImmunityTimer().stop();
-		getCombat().getTeleBlockTimer().stop();
-		getTimers().cancel(TimerKey.FREEZE);
-		getCombat().getPrayerBlockTimer().stop();
-		setPoisonDamage(0);
-		setWildernessLevel(0);
-		setRecoilDamage(0);
-		setSkullTimer(0);
-		setSkullType(SkullType.WHITE_SKULL);
-		WeaponInterfaces.assign(this);
-		BonusManager.update(this);
-		PrayerHandler.deactivatePrayers(this);
-		getEquipment().refreshItems();
-		getInventory().refreshItems();
-		for (Skill skill : Skill.values())
-			getSkillManager().setCurrentLevel(skill, getSkillManager().getMaxLevel(skill));
-		setRunEnergy(100);
-		getPacketSender().sendRunEnergy();
-		getMovementQueue().setBlockMovement(false).reset();
-		getPacketSender().sendEffectTimer(0, EffectTimer.ANTIFIRE).sendEffectTimer(0, EffectTimer.FREEZE)
-				.sendEffectTimer(0, EffectTimer.VENGEANCE).sendEffectTimer(0, EffectTimer.TELE_BLOCK);
-		getPacketSender().sendPoisonType(0);
-		getPacketSender().sendSpecialAttackState(false);
-		setUntargetable(false);
-		isDying = false;
-
-		getUpdateFlag().flag(Flag.APPEARANCE);
-	}
-
-	/**
-	 * Checks if a player is busy.
-	 *
-	 * @return
-	 */
-	public boolean busy() {
-		if (interfaceId > 0) {
-			return true;
-		}
-		if (getHitpoints() <= 0) {
-			return true;
-		}
-		if (isNeedsPlacement() || isTeleporting()) {
-			return true;
-		}
-		if (status != PlayerStatus.NONE) {
-			return true;
-		}
-		if (forceMovement != null) {
-			return true;
-		}
-		return false;
-	}
-
-	public boolean isStaff() {
-		return (rights != PlayerRights.NONE);
-	}
-
-	public boolean isDonator() {
-		return (donatorRights != DonatorRights.NONE);
-	}
-
-	public boolean isPacketsBlocked() {
-		return packetsBlocked;
-	}
-
-	public void setPacketsBlocked(boolean blocked) {
-		this.packetsBlocked = blocked;
-	}
-
-	/*
-	 * Getters/Setters
-	 */
-
-	public Timestamp getCreationDate() {
-		return creationDate;
-	}
-
-	public void setCreationDate(Timestamp timestamp) {
-		creationDate = timestamp;
-	}
-
-	public PlayerSession getSession() {
-		return session;
-	}
-
-	public String getUsername() {
-		return username;
-	}
-
-	public Player setUsername(String username) {
-		this.username = username;
-		return this;
-	}
-
-	public Long getLongUsername() {
-		return longUsername;
-	}
-
-	public Player setLongUsername(Long longUsername) {
-		this.longUsername = longUsername;
-		return this;
-	}
-
-	public String getPasswordHashWithSalt() {
-		return passwordHashWithSalt;
-	}
-
-	public Player setPasswordHashWithSalt(String passwordHashWithSalt) {
-		this.passwordHashWithSalt = passwordHashWithSalt;
-		return this;
-	}
-
-	public String getHostAddress() {
-		return hostAddress;
-	}
-
-	public Player setHostAddress(String hostAddress) {
-		this.hostAddress = hostAddress;
-		return this;
-	}
-
-	public PlayerRights getRights() {
-		return rights;
-	}
-
-	public Player setRights(PlayerRights rights) {
-		this.rights = rights;
-		return this;
-	}
-
-	public PacketSender getPacketSender() {
-		return packetSender;
-	}
-
-	public SkillManager getSkillManager() {
-		return skillManager;
-	}
-
-	public Appearance getAppearance() {
-		return appearance;
-	}
-
-	public SecondsTimer getForcedLogoutTimer() {
-		return forcedLogoutTimer;
-	}
-
-	public boolean isDying() {
-		return isDying;
-	}
-
-	public List<Player> getLocalPlayers() {
-		return localPlayers;
-	}
-
-	public List<NPC> getLocalNpcs() {
-		return localNpcs;
-	}
-
-	public int getInterfaceId() {
-		return interfaceId;
-	}
-
-	public Player setInterfaceId(int interfaceId) {
-		this.interfaceId = interfaceId;
-		return this;
-	}
-
-	public boolean experienceLocked() {
-		return experienceLocked;
-	}
-
-	public void setExperienceLocked(boolean experienceLocked) {
-		this.experienceLocked = experienceLocked;
-	}
-
-	public PlayerRelations getRelations() {
-		return relations;
-	}
-
-	public boolean isAllowRegionChangePacket() {
-		return allowRegionChangePacket;
-	}
-
-	public void setAllowRegionChangePacket(boolean allowRegionChangePacket) {
-		this.allowRegionChangePacket = allowRegionChangePacket;
-	}
-
-	public int getWalkableInterfaceId() {
-		return walkableInterfaceId;
-	}
-
-	public void setWalkableInterfaceId(int interfaceId2) {
-		this.walkableInterfaceId = interfaceId2;
-	}
-
-	public boolean isRunning() {
-		return isRunning;
-	}
-
-	public Player setRunning(boolean isRunning) {
-		this.isRunning = isRunning;
-		return this;
-	}
-
-	public PlayerInteractingOption getPlayerInteractingOption() {
-		return playerInteractingOption;
-	}
-
-	public Player setPlayerInteractingOption(PlayerInteractingOption playerInteractingOption) {
-		this.playerInteractingOption = playerInteractingOption;
-		return this;
-	}
-
-	public FrameUpdater getFrameUpdater() {
-		return frameUpdater;
-	}
-
-	public BonusManager getBonusManager() {
-		return bonusManager;
-	}
-
-	public int getMultiIcon() {
-		return multiIcon;
-	}
-
-	public Player setMultiIcon(int multiIcon) {
-		this.multiIcon = multiIcon;
-		return this;
-	}
-
-	public Inventory getInventory() {
-		return inventory;
-	}
-
-	public Equipment getEquipment() {
-		return equipment;
-	}
-
-	public ForceMovement getForceMovement() {
-		return forceMovement;
-	}
-
-	public Player setForceMovement(ForceMovement forceMovement) {
-		this.forceMovement = forceMovement;
-		if (this.forceMovement != null) {
-			getUpdateFlag().flag(Flag.FORCED_MOVEMENT);
-		}
-		return this;
-	}
-
-	public int getSkillAnimation() {
-		return skillAnimation;
-	}
-
-	public Player setSkillAnimation(int animation) {
-		this.skillAnimation = animation;
-		return this;
-	}
-
-	public int getRunEnergy() {
-		return runEnergy;
-	}
-
-	public void setRunEnergy(int runEnergy) {
-		this.runEnergy = runEnergy;
-	}
-
-	public boolean isDrainingPrayer() {
-		return drainingPrayer;
-	}
-
-	public void setDrainingPrayer(boolean drainingPrayer) {
-		this.drainingPrayer = drainingPrayer;
-	}
-
-	public double getPrayerPointDrain() {
-		return prayerPointDrain;
-	}
-
-	public void setPrayerPointDrain(double prayerPointDrain) {
-		this.prayerPointDrain = prayerPointDrain;
-	}
-
-	public Stopwatch getLastItemPickup() {
-		return lastItemPickup;
-	}
-
-	public CombatSpecial getCombatSpecial() {
-		return combatSpecial;
-	}
-
-	public void setCombatSpecial(CombatSpecial combatSpecial) {
-		this.combatSpecial = combatSpecial;
-	}
-
-	public int getRecoilDamage() {
-		return recoilDamage;
-	}
-
-	public void setRecoilDamage(int recoilDamage) {
-		this.recoilDamage = recoilDamage;
-	}
-
-	public MagicSpellbook getSpellbook() {
-		return spellbook;
-	}
-
-	public void setSpellbook(MagicSpellbook spellbook) {
-		this.spellbook = spellbook;
-	}
-
-	public SecondsTimer getVengeanceTimer() {
-		return vengeanceTimer;
-	}
-
-	public int getWildernessLevel() {
-		return wildernessLevel;
-	}
-
-	public void setWildernessLevel(int wildernessLevel) {
-		this.wildernessLevel = wildernessLevel;
-	}
-
-	public boolean isSpawnedBarrows() {
-		return spawnedBarrows;
-	}
-
-	public void setSpawnedBarrows(boolean spawnedBarrows) {
-		this.spawnedBarrows = spawnedBarrows;
-	}
-
-	public int getDestroyItem() {
-		return destroyItem;
-	}
-
-	public void setDestroyItem(int destroyItem) {
-		this.destroyItem = destroyItem;
-	}
-
-	public boolean isSkulled() {
-		return skullTimer > 0;
-	}
-
-	public int getAndDecrementSkullTimer() {
-		return this.skullTimer--;
-	}
-
-	public int getSkullTimer() {
-		return this.skullTimer;
-	}
-
-	public void setSkullTimer(int skullTimer) {
-		this.skullTimer = skullTimer;
-	}
-
-	public int getPoints() {
-		return points;
-	}
-
-	public void setPoints(int points) {
-		this.points = points;
-	}
-
-	public void incrementPoints(int points) {
-		this.points += points;
-	}
-
-	public boolean isUpdateInventory() {
-		return updateInventory;
-	}
-
-	public void setUpdateInventory(boolean updateInventory) {
-		this.updateInventory = updateInventory;
-	}
-
-	public Stopwatch getClickDelay() {
-		return clickDelay;
-	}
-
-	public Shop getShop() {
-		return shop;
-	}
-
-	public Player setShop(Shop shop) {
-		this.shop = shop;
-		return this;
-	}
-
-	public PlayerStatus getStatus() {
-		return status;
-	}
-
-	public Player setStatus(PlayerStatus status) {
-		this.status = status;
-		return this;
-	}
-
-	public int getCurrentBankTab() {
-		return currentBankTab;
-	}
-
-	public Player setCurrentBankTab(int tab) {
-		this.currentBankTab = tab;
-		return this;
-	}
-
-	public void setNoteWithdrawal(boolean noteWithdrawal) {
-		this.noteWithdrawal = noteWithdrawal;
-	}
-
-	public boolean withdrawAsNote() {
-		return noteWithdrawal;
-	}
-
-	public void setInsertMode(boolean insertMode) {
-		this.insertMode = insertMode;
-	}
-
-	public boolean insertMode() {
-		return insertMode;
-	}
-
-	public Bank[] getBanks() {
-		return banks;
-	}
-
-	public Bank getBank(int index) {
-		if (banks[index] == null) {
-			banks[index] = new Bank(this);
-		}
-		return banks[index];
-	}
-
-	public Player setBank(int index, Bank bank) {
-		this.banks[index] = bank;
-		return this;
-	}
-
-	public boolean isNewPlayer() {
-		return newPlayer;
-	}
-
-	public void setNewPlayer(boolean newPlayer) {
-		this.newPlayer = newPlayer;
-	}
-
-	public boolean isSearchingBank() {
-		return searchingBank;
-	}
-
-	public void setSearchingBank(boolean searchingBank) {
-		this.searchingBank = searchingBank;
-	}
-
-	public String getSearchSyntax() {
-		return searchSyntax;
-	}
-
-	public void setSearchSyntax(String searchSyntax) {
-		this.searchSyntax = searchSyntax;
-	}
-
-	public boolean isPreserveUnlocked() {
-		return preserveUnlocked;
-	}
-
-	public void setPreserveUnlocked(boolean preserveUnlocked) {
-		this.preserveUnlocked = preserveUnlocked;
-	}
-
-	public boolean isRigourUnlocked() {
-		return rigourUnlocked;
-	}
-
-	public void setRigourUnlocked(boolean rigourUnlocked) {
-		this.rigourUnlocked = rigourUnlocked;
-	}
-
-	public boolean isAuguryUnlocked() {
-		return auguryUnlocked;
-	}
-
-	public void setAuguryUnlocked(boolean auguryUnlocked) {
-		this.auguryUnlocked = auguryUnlocked;
-	}
-
-	public PriceChecker getPriceChecker() {
-		return priceChecker;
-	}
-
-	public ClanChat getCurrentClanChat() {
-		return currentClanChat;
-	}
-
-	public void setCurrentClanChat(ClanChat currentClanChat) {
-		this.currentClanChat = currentClanChat;
-	}
-
-	public String getClanChatName() {
-		return clanChatName;
-	}
-
-	public void setClanChatName(String clanChatName) {
-		this.clanChatName = clanChatName;
-	}
-
-	public Trading getTrading() {
-		return trading;
-	}
-
-	public QuickPrayers getQuickPrayers() {
-		return quickPrayers;
-	}
-
-	public boolean isTargetTeleportUnlocked() {
-		return targetTeleportUnlocked;
-	}
-
-	public void setTargetTeleportUnlocked(boolean targetTeleportUnlocked) {
-		this.targetTeleportUnlocked = targetTeleportUnlocked;
-	}
-
-	public SecondsTimer getYellDelay() {
-		return yellDelay;
-	}
-
-	public int getAmountDonated() {
-		return amountDonated;
-	}
-
-	public void setAmountDonated(int amountDonated) {
-		this.amountDonated = amountDonated;
-	}
-
-	public void incrementAmountDonated(int amountDonated) {
-		this.amountDonated += amountDonated;
-	}
-
-	public void incrementTargetKills() {
-		targetKills++;
-	}
-
-	public int getTargetKills() {
-		return targetKills;
-	}
-
-	public void setTargetKills(int targetKills) {
-		this.targetKills = targetKills;
-	}
-
-	public void incrementKills() {
-		normalKills++;
-	}
-
-	public int getNormalKills() {
-		return normalKills;
-	}
-
-	public void setNormalKills(int normalKills) {
-		this.normalKills = normalKills;
-	}
-
-	public int getTotalKills() {
-		return totalKills;
-	}
-
-	public void setTotalKills(int totalKills) {
-		this.totalKills = totalKills;
-	}
-
-	public void incrementTotalKills() {
-		this.totalKills++;
-	}
-
-	public void incrementDeaths() {
-		deaths++;
-	}
-
-	public int getDeaths() {
-		return deaths;
-	}
-
-	public void setDeaths(int deaths) {
-		this.deaths = deaths;
-	}
-
-	public void resetSafingTimer() {
-		this.setSafeTimer(180);
-	}
-
-	public int getHighestKillstreak() {
-		return highestKillstreak;
-	}
-
-	public void setHighestKillstreak(int highestKillstreak) {
-		this.highestKillstreak = highestKillstreak;
-	}
-
-	public int getKillstreak() {
-		return killstreak;
-	}
-
-	public void setKillstreak(int killstreak) {
-		this.killstreak = killstreak;
-	}
-
-	public void incrementKillstreak() {
-		this.killstreak++;
-	}
-
-	public String getKillDeathRatio() {
-		double kc = 0;
-		if (deaths == 0) {
-			kc = totalKills / 1;
-		} else {
-			kc = ((double) totalKills / deaths);
-		}
-		return Misc.FORMATTER.format(kc);
-	}
-
-	public List<String> getRecentKills() {
-		return recentKills;
-	}
-
-	public int getSafeTimer() {
-		return safeTimer;
-	}
-
-	public void setSafeTimer(int safeTimer) {
-		this.safeTimer = safeTimer;
-	}
-
-	public int decrementAndGetSafeTimer() {
-		return this.safeTimer--;
-	}
-
-	public SecondsTimer getTargetSearchTimer() {
-		return targetSearchTimer;
-	}
-
-	public SecondsTimer getSpecialAttackRestore() {
-		return specialAttackRestore;
-	}
-
-	public SkullType getSkullType() {
-		return skullType;
-	}
-
-	public void setSkullType(SkullType skullType) {
-		this.skullType = skullType;
-	}
-
-	public Dueling getDueling() {
-		return dueling;
-	}
-
-	public int getBlowpipeScales() {
-		return blowpipeScales;
-	}
-
-	public void setBlowpipeScales(int blowpipeScales) {
-		this.blowpipeScales = blowpipeScales;
-	}
-
-	public void incrementBlowpipeScales(int blowpipeScales) {
-		this.blowpipeScales += blowpipeScales;
-	}
-
-	public int decrementAndGetBlowpipeScales() {
-		return this.blowpipeScales--;
-	}
-
-	public NPC getCurrentPet() {
-		return currentPet;
-	}
-
-	public void setCurrentPet(NPC currentPet) {
-		this.currentPet = currentPet;
-	}
-
-	public SecondsTimer getAggressionTolerance() {
-		return aggressionTolerance;
-	}
-
-	public ByteBuf getCachedUpdateBlock() {
-		return cachedUpdateBlock;
-	}
-
-	public void setCachedUpdateBlock(ByteBuf cachedUpdateBlock) {
-		this.cachedUpdateBlock = cachedUpdateBlock;
-	}
-
-	public int getRegionHeight() {
-		return regionHeight;
-	}
-
-	public int getRegionId() {
-		return RegionManager.calculateRegionId(getLocation().getX(), getLocation().getY());
-	}
-
-	public void setRegionHeight(int regionHeight) {
-		this.regionHeight = regionHeight;
-	}
-
-	public Optional<Skillable> getSkill() {
-		return skill;
-	}
-
-	public void setSkill(Optional<Skillable> skill) {
-		this.skill = skill;
-	}
-
-	public CreationMenu getCreationMenu() {
-		return creationMenu;
-	}
-
-	public void setCreationMenu(CreationMenu creationMenu) {
-		this.creationMenu = creationMenu;
-	}
-
-	public PouchContainer[] getPouches() {
-		return pouches;
-	}
-
-	public void setPouches(PouchContainer[] pouches) {
-		this.pouches = pouches;
-	}
-
-	public String getLoyaltyTitle() {
-		return loyaltyTitle;
-	}
-
-	public void setLoyaltyTitle(String loyaltyTitle) {
-		this.loyaltyTitle = loyaltyTitle;
-		this.getUpdateFlag().flag(Flag.APPEARANCE);
-	}
-	
-	public boolean hasInfiniteHealth() {
-		return infiniteHealth;
-	}
-
-	public void setInfiniteHealth(boolean infiniteHealth) {
-		this.infiniteHealth = infiniteHealth;
-	}
-
-	public DonatorRights getDonatorRights() {
-		return donatorRights;
-	}
-
-	public void setDonatorRights(DonatorRights donatorPrivilege) {
-		this.donatorRights = donatorPrivilege;
-	}
-
-	public NPC getCurrentBrother() {
-		return currentBrother;
-	}
-
-	public void setCurrentBrother(NPC brother) {
-		this.currentBrother = brother;
-	}
-
-	public int getBarrowsCrypt() {
-		return barrowsCrypt;
-	}
-
-	public void setBarrowsCrypt(int crypt) {
-		this.barrowsCrypt = crypt;
-	}
-
-	public boolean[] getKilledBrothers() {
-		return killedBrothers;
-	}
-
-	public void setKilledBrothers(boolean[] killedBrothers) {
-		this.killedBrothers = killedBrothers;
-	}
-
-	public void setKilledBrother(int index, boolean state) {
-		this.killedBrothers[index] = state;
-	}
-
-	public int getBarrowsChestsLooted() {
-		return barrowsChestsLooted;
-	}
-
-	public void setBarrowsChestsLooted(int chestsLooted) {
-		this.barrowsChestsLooted = chestsLooted;
-	}
-
-	public boolean isPlaceholders() {
-		return placeholders;
-	}
-
-	public void setPlaceholders(boolean placeholders) {
-		this.placeholders = placeholders;
-	}
-
-	public Presetable[] getPresets() {
-		return presets;
-	}
-
-	public void setPresets(Presetable[] sets) {
-		this.presets = sets;
-	}
-
-	public boolean isOpenPresetsOnDeath() {
-		return openPresetsOnDeath;
-	}
-
-	public void setOpenPresetsOnDeath(boolean openPresetsOnDeath) {
-		this.openPresetsOnDeath = openPresetsOnDeath;
-	}
-
-	public Presetable getCurrentPreset() {
-		return currentPreset;
-	}
-
-	public void setCurrentPreset(Presetable currentPreset) {
-		this.currentPreset = currentPreset;
-	}
-
-	public Queue<ChatMessage> getChatMessageQueue() {
-		return chatMessageQueue;
-	}
-
-	public ChatMessage getCurrentChatMessage() {
-		return currentChatMessage;
-	}
-
-	public void setCurrentChatMessage(ChatMessage currentChatMessage) {
-		this.currentChatMessage = currentChatMessage;
-	}
-
-	public Map<TeleportButton, Location> getPreviousTeleports() {
-		return previousTeleports;
-	}
-
-	public boolean isTeleportInterfaceOpen() {
-		return teleportInterfaceOpen;
-	}
-
-	public void setTeleportInterfaceOpen(boolean teleportInterfaceOpen) {
-		this.teleportInterfaceOpen = teleportInterfaceOpen;
-	}
-
-	@Override
-	public PendingHit manipulateHit(PendingHit hit) {
-		Mobile attacker = hit.getAttacker();
-		
-		if (attacker.isNpc()) {
-			NPC npc = attacker.getAsNpc();
-			if (npc.getId() == NpcIdentifiers.TZTOK_JAD) {
-				if (PrayerHandler.isActivated(this, PrayerHandler.getProtectingPrayer(hit.getCombatType()))) {
-					hit.setTotalDamage(0);
-				}
-			}
-		}
-		
-		return hit;
-	}
-
-	public Location getOldPosition() {
-		return oldPosition;
-	}
-
-	public void setOldPosition(Location oldPosition) {
-		this.oldPosition = oldPosition;
-	}
-
-	public int[] getGodwarsKillcount() {
-		return godwarsKillcount;
-	}
-
-	public void setGodwarsKillcount(int[] godwarsKillcount) {
-		this.godwarsKillcount = godwarsKillcount;
-	}
-	
-	public void setGodwarsKillcount(int index, int value) {
-		this.godwarsKillcount[index] = value;
-	}
-
-    public EnteredAmountAction getEnteredAmountAction() {
-        return enteredAmountAction;
-    }
-
-    public void setEnteredAmountAction(EnteredAmountAction enteredAmountAction) {
-        this.enteredAmountAction = enteredAmountAction;
-    }
-
-    public EnteredSyntaxAction getEnteredSyntaxAction() {
-        return enteredSyntaxAction;
-    }
-
-    public void setEnteredSyntaxAction(EnteredSyntaxAction enteredSyntaxAction) {
-        this.enteredSyntaxAction = enteredSyntaxAction;
-    }
-
-    public ActiveSlayerTask getSlayerTask() {
-        return slayerTask;
-    }
-
-    public void setSlayerTask(ActiveSlayerTask slayerTask) {
-        this.slayerTask = slayerTask;
-    }
-
-    public int getConsecutiveTasks() {
-        return consecutiveTasks;
-    }
-
-    public void setConsecutiveTasks(int consecutiveTasks) {
-        this.consecutiveTasks = consecutiveTasks;
-    }
-
-    public int getSlayerPoints() {
-        return slayerPoints;
-    }
-
-    public void setSlayerPoints(int slayerPoints) {
-        this.slayerPoints = slayerPoints;
-    }
-    
-    public DialogueManager getDialogueManager() {
-        return dialogueManager;
-    }
-    
-    public WeaponInterface getWeapon() {
-        return weapon;
-    }
-
-    public void setWeapon(WeaponInterface weapon) {
-        this.weapon = weapon;
-    }
-
-    public FightType getFightType() {
-        return fightType;
-    }
-
-    public void setFightType(FightType fightType) {
-        this.fightType = fightType;
-    }
-
-    public boolean autoRetaliate() {
-        return autoRetaliate;
-    }
-
-    public void setAutoRetaliate(boolean autoRetaliate) {
-        this.autoRetaliate = autoRetaliate;
-    }
-
-
-	public boolean isDiscordLogin() {
-		return isDiscordLogin;
-	}
-
-	public void setDiscordLogin(boolean discordLogin) {
-		isDiscordLogin = discordLogin;
-	}
-
-	public String getCachedDiscordAccessToken() {
-		return cachedDiscordAccessToken;
-	}
-
-	public void setCachedDiscordAccessToken(String cachedDiscordAccessToken) {
-		this.cachedDiscordAccessToken = cachedDiscordAccessToken;
-	}
-
-	public Map<Integer, Integer> getQuestProgress() {
-		return this.questProgress;
-	}
-
-	public int getQuestPoints() {
-		return this.questPoints;
-	}
-
-	public void setQuestPoints(int questPoints) {
-		this.questPoints = questPoints;
-	}
-
-	public void setQuestProgress(Map<Integer, Integer> questProgress) {
-		if (questProgress == null) {
-			return;
-		}
-		this.questProgress = questProgress;
-	}
-
-	public int castlewarsKills, castlewarsDeaths, castlewarsIdleTime;
-
-	public void resetCastlewarsIdleTime() {
-		this.castlewarsIdleTime = 200;
-	}
-
-<<<<<<< HEAD
-    public void climb(boolean down, Location location) {
-        this.performAnimation(new Animation(down ? 827 : 828));
-        Task task = new Task(1, this.getIndex(), true) {
-            int ticks = 0;
-
-            @Override
-            protected void execute() {
-                ticks++;
-                if (ticks == 2) {
-                    moveTo(location);
-                    stop();
-                }
-            }
-        };
-        TaskManager.submit(task);
-    }
-=======
-
-	public int currentInterfaceTabId;
->>>>>>> ea7c41f2
-
-	public int getCurrentInterfaceTabId() {
-		return currentInterfaceTabId;
-	}
-    public void setCurrentInterfaceTab(int currentInterfaceTabId) {
-		this.currentInterfaceTabId = currentInterfaceTabId;
-    }
-}
+package com.elvarg.game.entity.impl.player;
+
+import java.sql.Timestamp;
+import java.util.ArrayList;
+import java.util.HashMap;
+import java.util.LinkedList;
+import java.util.List;
+import java.util.Map;
+import java.util.Optional;
+import java.util.Queue;
+import java.util.concurrent.ConcurrentLinkedQueue;
+
+import com.elvarg.game.GameConstants;
+import com.elvarg.game.collision.RegionManager;
+import com.elvarg.game.content.sound.Sound;
+import com.elvarg.game.World;
+import com.elvarg.game.content.*;
+import com.elvarg.game.content.PrayerHandler.PrayerData;
+import com.elvarg.game.content.clan.ClanChat;
+import com.elvarg.game.content.clan.ClanChatManager;
+import com.elvarg.game.content.combat.CombatFactory;
+import com.elvarg.game.content.combat.CombatSpecial;
+import com.elvarg.game.content.combat.CombatType;
+import com.elvarg.game.content.combat.FightType;
+import com.elvarg.game.content.combat.WeaponInterfaces;
+import com.elvarg.game.content.combat.WeaponInterfaces.WeaponInterface;
+import com.elvarg.game.content.combat.bountyhunter.BountyHunter;
+import com.elvarg.game.content.combat.hit.PendingHit;
+import com.elvarg.game.content.combat.magic.Autocasting;
+import com.elvarg.game.content.minigames.impl.Barrows;
+import com.elvarg.game.content.minigames.impl.Barrows.Brother;
+import com.elvarg.game.content.presets.Presetable;
+import com.elvarg.game.content.presets.Presetables;
+import com.elvarg.game.content.skill.SkillManager;
+import com.elvarg.game.content.skill.skillable.Skillable;
+import com.elvarg.game.content.skill.skillable.impl.Runecrafting.Pouch;
+import com.elvarg.game.content.skill.skillable.impl.Runecrafting.PouchContainer;
+import com.elvarg.game.content.skill.slayer.ActiveSlayerTask;
+import com.elvarg.game.definition.ItemDefinition;
+import com.elvarg.game.definition.PlayerBotDefinition;
+import com.elvarg.game.entity.impl.Mobile;
+import com.elvarg.game.entity.impl.npc.NPC;
+import com.elvarg.game.entity.impl.npc.NpcAggression;
+import com.elvarg.game.entity.impl.playerbot.PlayerBot;
+import com.elvarg.game.model.Animation;
+import com.elvarg.game.model.Appearance;
+import com.elvarg.game.model.ChatMessage;
+import com.elvarg.game.model.EffectTimer;
+import com.elvarg.game.model.EnteredAmountAction;
+import com.elvarg.game.model.EnteredSyntaxAction;
+import com.elvarg.game.model.Flag;
+import com.elvarg.game.model.ForceMovement;
+import com.elvarg.game.model.God;
+import com.elvarg.game.model.Item;
+import com.elvarg.game.model.Location;
+import com.elvarg.game.model.MagicSpellbook;
+import com.elvarg.game.model.PlayerInteractingOption;
+import com.elvarg.game.model.PlayerRelations;
+import com.elvarg.game.model.PlayerStatus;
+import com.elvarg.game.model.SecondsTimer;
+import com.elvarg.game.model.Skill;
+import com.elvarg.game.model.SkullType;
+import com.elvarg.game.model.areas.AreaManager;
+import com.elvarg.game.model.container.impl.Bank;
+import com.elvarg.game.model.container.impl.Equipment;
+import com.elvarg.game.model.container.impl.Inventory;
+import com.elvarg.game.model.container.impl.PriceChecker;
+import com.elvarg.game.model.container.shop.Shop;
+import com.elvarg.game.model.dialogues.DialogueManager;
+import com.elvarg.game.model.equipment.BonusManager;
+import com.elvarg.game.model.menu.CreationMenu;
+import com.elvarg.game.model.movement.MovementQueue;
+import com.elvarg.game.model.rights.DonatorRights;
+import com.elvarg.game.model.rights.PlayerRights;
+import com.elvarg.game.model.teleportation.TeleportButton;
+import com.elvarg.game.task.Task;
+import com.elvarg.game.task.TaskManager;
+import com.elvarg.game.task.impl.CombatPoisonEffect;
+import com.elvarg.game.task.impl.PlayerDeathTask;
+import com.elvarg.game.task.impl.RestoreSpecialAttackTask;
+import com.elvarg.net.PlayerSession;
+import com.elvarg.net.channel.ChannelEventHandler;
+import com.elvarg.net.packet.PacketSender;
+import com.elvarg.util.FrameUpdater;
+import com.elvarg.util.Misc;
+import com.elvarg.util.NpcIdentifiers;
+import com.elvarg.util.Stopwatch;
+import com.elvarg.util.timers.TimerKey;
+
+import io.netty.buffer.ByteBuf;
+
+import static com.elvarg.game.GameConstants.PLAYER_PERSISTENCE;
+
+public class Player extends Mobile {
+	public final SecondsTimer increaseStats = new SecondsTimer();
+	public final SecondsTimer decreaseStats = new SecondsTimer();
+	private final List<Player> localPlayers = new LinkedList<Player>();
+	private final List<NPC> localNpcs = new LinkedList<NPC>();
+	private final PacketSender packetSender = new PacketSender(this);
+	private final Appearance appearance = new Appearance(this);
+	private final SkillManager skillManager = new SkillManager(this);
+	private final PlayerRelations relations = new PlayerRelations(this);
+	private final FrameUpdater frameUpdater = new FrameUpdater();
+	private final BonusManager bonusManager = new BonusManager();
+	private final QuickPrayers quickPrayers = new QuickPrayers(this);
+	private final Inventory inventory = new Inventory(this);
+	private final Equipment equipment = new Equipment(this);
+	private final PriceChecker priceChecker = new PriceChecker(this);
+	private final Stopwatch clickDelay = new Stopwatch();
+	private final Stopwatch lastItemPickup = new Stopwatch();
+	private final SecondsTimer yellDelay = new SecondsTimer();
+	private final SecondsTimer aggressionTolerance = new SecondsTimer();
+	// Delay for restoring special attack
+	private final SecondsTimer specialAttackRestore = new SecondsTimer();
+	/*
+	 * Fields
+	 */
+	private final SecondsTimer targetSearchTimer = new SecondsTimer();
+	private final List<String> recentKills = new ArrayList<String>(); // Contains ip addresses of recent kills
+	private final Queue<ChatMessage> chatMessageQueue = new ConcurrentLinkedQueue<>();
+	public boolean choosingMusic;
+	private ChatMessage currentChatMessage;
+	// Logout
+	private final SecondsTimer forcedLogoutTimer = new SecondsTimer();
+	// Trading
+	private final Trading trading = new Trading(this);
+	private final Dueling dueling = new Dueling(this);
+	private final DialogueManager dialogueManager = new DialogueManager(this);
+	// Presets
+	private Presetable currentPreset;
+	private Presetable[] presets = new Presetable[Presetables.MAX_PRESETS];
+	private boolean openPresetsOnDeath = true;
+
+	private String username;
+	private String passwordHashWithSalt;
+	private String hostAddress;
+	private boolean isDiscordLogin;
+	private String cachedDiscordAccessToken;
+	private Long longUsername;
+	private PlayerSession session;
+	private PlayerInteractingOption playerInteractingOption = PlayerInteractingOption.NONE;
+	private PlayerStatus status = PlayerStatus.NONE;
+	private ClanChat currentClanChat;
+	private String clanChatName;
+	private Shop shop;
+	private int interfaceId = -1, walkableInterfaceId = -1, multiIcon;
+	private boolean isRunning = true;
+	private int runEnergy = 100;
+	private Stopwatch lastRunRecovery = new Stopwatch();
+	private boolean isDying;
+	private boolean allowRegionChangePacket;
+	private boolean experienceLocked;
+	private ForceMovement forceMovement;
+	private NPC currentPet;
+	private int skillAnimation;
+	private boolean drainingPrayer;
+	private double prayerPointDrain;
+	private MagicSpellbook spellbook = MagicSpellbook.NORMAL;
+	private final Map<TeleportButton, Location> previousTeleports = new HashMap<>();
+	private boolean teleportInterfaceOpen;
+	private int destroyItem = -1;
+	private boolean updateInventory; // Updates inventory on next tick
+	private boolean newPlayer;
+	private boolean packetsBlocked = false;
+	private int regionHeight;
+
+	private int questPoints;
+	private Map<Integer, Integer> questProgress = new HashMap<Integer, Integer>();
+	// Skilling
+	private Optional<Skillable> skill = Optional.empty();
+	private CreationMenu creationMenu;
+	// Entering data
+	private EnteredAmountAction enteredAmountAction;
+	private EnteredSyntaxAction enteredSyntaxAction;
+	
+	// Time the account was created
+	private Timestamp creationDate;
+	// RC
+	private PouchContainer[] pouches = new PouchContainer[] { new PouchContainer(Pouch.SMALL_POUCH),
+			new PouchContainer(Pouch.MEDIUM_POUCH), new PouchContainer(Pouch.LARGE_POUCH),
+			new PouchContainer(Pouch.GIANT_POUCH), };
+	// Slayer
+	private ActiveSlayerTask slayerTask;
+	private int slayerPoints;
+	private int consecutiveTasks;
+	
+	// Combat
+	private SkullType skullType = SkullType.WHITE_SKULL;
+	private CombatSpecial combatSpecial;
+	private int recoilDamage;
+	private SecondsTimer vengeanceTimer = new SecondsTimer();
+	private int wildernessLevel;
+	private int skullTimer;
+	private int points;
+	private int amountDonated;
+	// Blowpipe
+	private int blowpipeScales;
+	// Bounty hunter
+	private int targetKills;
+	private int normalKills;
+	private int totalKills;
+	private int killstreak;
+	private int highestKillstreak;
+	private int deaths;
+	private int safeTimer = 180;
+	public int pcPoints;
+	// Barrows
+	private int barrowsCrypt;
+	private int barrowsChestsLooted;
+	private boolean[] killedBrothers = new boolean[Brother.values().length];
+	private NPC currentBrother;
+	private boolean preserveUnlocked;
+	private boolean rigourUnlocked;
+	private boolean auguryUnlocked;
+	private boolean targetTeleportUnlocked;
+	// Banking
+	private int currentBankTab;
+	private Bank[] banks = new Bank[Bank.TOTAL_BANK_TABS]; // last index is for bank searches
+	private boolean noteWithdrawal, insertMode, searchingBank;
+	private String searchSyntax = "";
+	private boolean placeholders = true;
+    private boolean infiniteHealth;
+    private FightType fightType = FightType.UNARMED_KICK;
+    private WeaponInterface weapon;
+    private boolean autoRetaliate = true;
+    
+	// GWD
+	private int[] godwarsKillcount = new int[God.values().length];
+
+	// Rights
+	private PlayerRights rights = PlayerRights.NONE;
+	private DonatorRights donatorRights = DonatorRights.NONE;
+	/**
+	 * The cached player update block for updating.
+	 */
+	private ByteBuf cachedUpdateBlock;
+	private String loyaltyTitle = "empty";
+	private boolean spawnedBarrows;
+	private Location oldPosition;
+	
+	/**
+	 * Creates this player.
+	 *
+	 * @param playerIO
+	 */
+	public Player(PlayerSession playerIO) {
+		super(GameConstants.DEFAULT_LOCATION.clone());
+		this.session = playerIO;
+	}
+
+	/**
+	 * Creates this player with pre defined spawn location.
+	 *
+	 * @param playerIO
+	 */
+	public Player(PlayerSession playerIO, Location spawnLocation) {
+		super(spawnLocation);
+		this.session = playerIO;
+	}
+
+	/**
+	 * Actions that should be done when this character is added to the world.
+	 */
+	@Override
+	public void onAdd() {
+		onLogin();
+	}
+
+	/**
+	 * Actions that should be done when this character is removed from the world.
+	 */
+	@Override
+	public void onRemove() {
+		onLogout();
+	}
+
+	@Override
+	public void appendDeath() {
+		if (!isDying) {
+			TaskManager.submit(new PlayerDeathTask(this));
+			isDying = true;
+		}
+	}
+
+	@Override
+	public int getHitpoints() {
+		return getSkillManager().getCurrentLevel(Skill.HITPOINTS);
+	}
+
+	@Override
+	public int getAttackAnim() {
+		return getFightType().getAnimation();
+	}
+
+	@Override
+	public Sound getAttackSound() {
+		return getFightType().getAttackSound();
+	}
+
+	@Override
+	public int getBlockAnim() {
+		final Item shield = getEquipment().getItems()[Equipment.SHIELD_SLOT];
+		final Item weapon = getEquipment().getItems()[Equipment.WEAPON_SLOT];
+		ItemDefinition definition = shield.getId() > 0 ? shield.getDefinition() : weapon.getDefinition();
+		return definition.getBlockAnim();
+	}
+
+	@Override
+	public Mobile setHitpoints(int hitpoints) {
+		if (isDying) {
+			return this;
+		}
+
+		if (infiniteHealth) {
+			if (skillManager.getCurrentLevel(Skill.HITPOINTS) > hitpoints) {
+				return this;
+			}
+		}
+
+		skillManager.setCurrentLevel(Skill.HITPOINTS, hitpoints);
+		packetSender.sendSkill(Skill.HITPOINTS);
+		if (getHitpoints() <= 0 && !isDying)
+			appendDeath();
+		return this;
+	}
+
+	@Override
+	public void heal(int amount) {
+		int level = skillManager.getMaxLevel(Skill.HITPOINTS);
+		if ((skillManager.getCurrentLevel(Skill.HITPOINTS) + amount) >= level) {
+			setHitpoints(level);
+		} else {
+			setHitpoints(skillManager.getCurrentLevel(Skill.HITPOINTS) + amount);
+		}
+	}
+
+	@Override
+	public int getBaseAttack(CombatType type) {
+		if (type == CombatType.RANGED)
+			return skillManager.getCurrentLevel(Skill.RANGED);
+		else if (type == CombatType.MAGIC)
+			return skillManager.getCurrentLevel(Skill.MAGIC);
+		return skillManager.getCurrentLevel(Skill.ATTACK);
+	}
+
+	@Override
+	public int getBaseDefence(CombatType type) {
+		if (type == CombatType.MAGIC)
+			return skillManager.getCurrentLevel(Skill.MAGIC);
+		return skillManager.getCurrentLevel(Skill.DEFENCE);
+	}
+
+	@Override
+	public int getBaseAttackSpeed() {
+
+		// Gets attack speed for player's weapon
+		// If player is using magic, attack speed is
+		// Calculated in the MagicCombatMethod class.
+
+		int speed = getWeapon().getSpeed();
+
+		if (getFightType().toString().toLowerCase().contains("rapid")) {
+			speed--;
+		}
+
+		return speed;
+	}
+
+	@Override
+	public boolean isPlayer() {
+		return true;
+	}
+
+	@Override
+	public boolean equals(Object o) {
+		if (!(o instanceof Player)) {
+			return false;
+		}
+		Player p = (Player) o;
+		return p.getUsername().equals(username);
+	}
+
+	@Override
+	public int size() {
+		return 1;
+	}
+
+	public void process() {
+		// Timers
+		getTimers().process();
+
+		// Process incoming packets...
+		PlayerSession session = getSession();
+		if (session != null) {
+			session.processPackets();
+		}
+
+		// Process walking queue..
+		getMovementQueue().process();
+
+		// Process combat
+		getCombat().process();
+
+		// Process aggression
+		NpcAggression.process(this);
+
+		// Process areas..
+		AreaManager.process(this);
+
+		// Process Bounty Hunter
+		BountyHunter.process(this);
+
+		// Updates inventory if an update
+		// has been requested
+		if (isUpdateInventory()) {
+			getInventory().refreshItems();
+			setUpdateInventory(false);
+		}
+
+		// Updates appearance if an update
+		// has been requested
+		// or if skull timer hits 0.
+		if (isSkulled() && getAndDecrementSkullTimer() == 0) {
+			getUpdateFlag().flag(Flag.APPEARANCE);
+		}
+
+		// Send queued chat messages
+		if (!getChatMessageQueue().isEmpty()) {
+			setCurrentChatMessage(getChatMessageQueue().poll());
+			getUpdateFlag().flag(Flag.CHAT);
+		} else {
+			setCurrentChatMessage(null);
+		}
+
+		// Increase run energy
+		if (runEnergy < 100 && (!getMovementQueue().isMoving() || !isRunning)) {
+			if (lastRunRecovery.elapsed(MovementQueue.runEnergyRestoreDelay(this))) {
+				runEnergy++;
+				getPacketSender().sendRunEnergy();
+				lastRunRecovery.reset();
+			}
+		}
+
+		if (this instanceof PlayerBot) {
+			((PlayerBot) this).getMovementInteraction().process();
+		}
+
+		/**
+		 * Decrease boosted stats Increase lowered stats
+		 */
+		if (getHitpoints() > 0) {
+			if (increaseStats.finished() || decreaseStats
+					.secondsElapsed() >= (PrayerHandler.isActivated(this, PrayerHandler.PRESERVE) ? 72 : 60)) {
+				for (Skill skill : Skill.values()) {
+					int current = getSkillManager().getCurrentLevel(skill);
+					int max = getSkillManager().getMaxLevel(skill);
+
+					// Should lowered stats be increased?
+					if (current < max) {
+						if (increaseStats.finished()) {
+							int restoreRate = 1;
+
+							// Rapid restore effect - 2x restore rate for all stats except hp/prayer
+							// Rapid heal - 2x restore rate for hitpoints
+							if (skill != Skill.HITPOINTS && skill != Skill.PRAYER) {
+								if (PrayerHandler.isActivated(this, PrayerHandler.RAPID_RESTORE)) {
+									restoreRate = 2;
+								}
+							} else if (skill == Skill.HITPOINTS) {
+								if (PrayerHandler.isActivated(this, PrayerHandler.RAPID_HEAL)) {
+									restoreRate = 2;
+								}
+							}
+
+							getSkillManager().increaseCurrentLevel(skill, restoreRate, max);
+						}
+					} else if (current > max) {
+
+						// Should boosted stats be decreased?
+						if (decreaseStats
+								.secondsElapsed() >= (PrayerHandler.isActivated(this, PrayerHandler.PRESERVE) ? 72
+										: 60)) {
+
+							// Never decrease Hitpoints / Prayer
+							if (skill != Skill.HITPOINTS && skill != Skill.PRAYER) {
+								getSkillManager().decreaseCurrentLevel(skill, 1, 1);
+							}
+
+						}
+					}
+				}
+
+				// Reset timers
+				if (increaseStats.finished()) {
+					increaseStats.start(60);
+				}
+				if (decreaseStats
+						.secondsElapsed() >= (PrayerHandler.isActivated(this, PrayerHandler.PRESERVE) ? 72 : 60)) {
+					decreaseStats.start((PrayerHandler.isActivated(this, PrayerHandler.PRESERVE) ? 72 : 60));
+				}
+			}
+		}
+	}
+
+	// Construction
+	/*
+	 * public boolean loadingHouse; public int portalSelected; public boolean
+	 * inBuildingMode; public int[] toConsCoords; public int buildFurnitureId,
+	 * buildFurnitureX, buildFurnitureY; public Room[][][] houseRooms = new
+	 * Room[5][13][13]; public ArrayList<PlayerFurniture> playerFurniture = new
+	 * ArrayList<PlayerFurniture>(); public ArrayList<Portal> portals = new
+	 * ArrayList<>();
+	 */
+
+	/**
+	 * Can the player logout?
+	 *
+	 * @return Yes if they can logout, false otherwise.
+	 */
+	public boolean canLogout() {
+		if (CombatFactory.isBeingAttacked(this)) {
+			getPacketSender().sendMessage("You must wait a few seconds after being out of combat before doing this.");
+			return false;
+		}
+		if (busy()) {
+			getPacketSender().sendMessage("You cannot log out at the moment.");
+			return false;
+		}
+		return true;
+	}
+
+	/**
+	 * Requests a logout by sending the logout packet to the client. This leads to
+	 * the connection being closed. The {@link ChannelEventHandler} will then add
+	 * the player to the remove characters queue.
+	 */
+	public void requestLogout() {
+		getPacketSender().sendLogout();
+	}
+
+	/**
+	 * Handles the actual logging out from the game.
+	 */
+	public void onLogout() {
+		// Notify us
+		System.out.println(
+				"[World] Deregistering player - [username, host] : [" + getUsername() + ", " + getHostAddress() + "]");
+
+		getPacketSender().sendInterfaceRemoval();
+
+		// Leave area
+		if (getArea() != null) {
+			getArea().leave(this, true);
+			getArea().postLeave(this, true);
+		}
+
+		// Do stuff...
+		Barrows.brotherDespawn(this);
+		PetHandler.pickup(this, getCurrentPet());
+		getRelations().updateLists(false);
+		BountyHunter.unassign(this);
+		ClanChatManager.leave(this, false);
+		TaskManager.cancelTasks(this);
+		PLAYER_PERSISTENCE.save(this);
+
+		if (getSession() != null && getSession().getChannel().isOpen()) {
+			getSession().getChannel().close();
+		}
+	}
+
+	/**
+	 * Called by the world's login queue!
+	 */
+	public void onLogin() {
+		// Attempt to register the player..
+		System.out.println(
+				"[World] Registering player - [username, host] : [" + getUsername() + ", " + getHostAddress() + "]");
+
+		setNeedsPlacement(true);
+		getPacketSender().sendMapRegion().sendDetails(); // Map region, player index and player rights
+		getPacketSender().sendTabs(); // Client sideicons
+		getPacketSender().sendMessage("Welcome to @red@" + GameConstants.NAME + ".");
+		if (this.isDiscordLogin()) {
+			getPacketSender().sendMessage(":discordtoken:" + this.getCachedDiscordAccessToken());
+		}
+
+		long totalExp = 0;
+		for (Skill skill : Skill.values()) {
+			getSkillManager().updateSkill(skill);
+			totalExp += getSkillManager().getExperience(skill);
+		}
+		getPacketSender().sendTotalExp(totalExp);
+
+		// Send friends and ignored players lists...
+		getRelations().setPrivateMessageId(1).onLogin(this).updateLists(true);
+
+		// Reset prayer configs...
+		PrayerHandler.resetAll(this);
+		getPacketSender().sendConfig(709, PrayerHandler.canUse(this, PrayerData.PRESERVE, false) ? 1 : 0);
+		getPacketSender().sendConfig(711, PrayerHandler.canUse(this, PrayerData.RIGOUR, false) ? 1 : 0);
+		getPacketSender().sendConfig(713, PrayerHandler.canUse(this, PrayerData.AUGURY, false) ? 1 : 0);
+
+		// Refresh item containers..
+		getInventory().refreshItems();
+		getEquipment().refreshItems();
+
+		// Interaction options on right click...
+		getPacketSender().sendInteractionOption("Follow", 3, false);
+		getPacketSender().sendInteractionOption("Trade With", 4, false);
+
+		// Sending run energy attributes...
+		getPacketSender().sendRunStatus();
+		getPacketSender().sendRunEnergy();
+
+		// Sending player's rights..
+		getPacketSender().sendRights();
+
+		// Close all interfaces, just in case...
+		getPacketSender().sendInterfaceRemoval();
+
+		// Update weapon data and interfaces..
+		WeaponInterfaces.assign(this);
+		// Update weapon interface configs
+		getPacketSender().sendConfig(getFightType().getParentId(), getFightType().getChildId())
+				.sendConfig(172, autoRetaliate() ? 1 : 0).updateSpecialAttackOrb();
+
+		// Reset autocasting
+		Autocasting.setAutocast(this, null);
+
+		// Send pvp stats..
+		getPacketSender().sendString(52029, "@or1@Killstreak: " + getKillstreak())
+				.sendString(52030, "@or1@Kills: " + getTotalKills()).sendString(52031, "@or1@Deaths: " + getDeaths())
+				.sendString(52033, "@or1@K/D Ratio: " + getKillDeathRatio())
+				.sendString(52034, "@or1@Donated: " + getAmountDonated());
+
+		// Join clanchat
+		ClanChatManager.onLogin(this);
+
+		// Handle timers and run tasks
+		if (isPoisoned()) {
+			getPacketSender().sendPoisonType(1);
+			TaskManager.submit(new CombatPoisonEffect(this));
+		}
+		if (getSpecialPercentage() < 100) {
+			TaskManager.submit(new RestoreSpecialAttackTask(this));
+		}
+
+		if (!getVengeanceTimer().finished()) {
+			getPacketSender().sendEffectTimer(getVengeanceTimer().secondsRemaining(), EffectTimer.VENGEANCE);
+		}
+		if (!getCombat().getFireImmunityTimer().finished()) {
+			getPacketSender().sendEffectTimer(getCombat().getFireImmunityTimer().secondsRemaining(),
+					EffectTimer.ANTIFIRE);
+		}
+		if (!getCombat().getTeleBlockTimer().finished()) {
+			getPacketSender().sendEffectTimer(getCombat().getTeleBlockTimer().secondsRemaining(),
+					EffectTimer.TELE_BLOCK);
+		}
+
+		decreaseStats.start(60);
+		increaseStats.start(60);
+
+		getUpdateFlag().flag(Flag.APPEARANCE);
+
+		if (this.newPlayer) {
+			int presetIndex = Misc.randomInclusive(0, Presetables.GLOBAL_PRESETS.length-1);
+			Presetables.load(this, Presetables.GLOBAL_PRESETS[presetIndex]);
+		}
+
+		if (!(this instanceof PlayerBot)) {
+			// Spawn player bots when a real player logs in
+			for (PlayerBotDefinition definition : GameConstants.PLAYER_BOTS) {
+				if (World.getPlayerBots().containsKey(definition.getUsername())) {
+					continue;
+				}
+
+				PlayerBot playerBot = new PlayerBot(definition);
+
+				World.getPlayerBots().put(definition.getUsername(), playerBot);
+			}
+
+			System.out.println(GameConstants.PLAYER_BOTS.length + " player bots now online.");
+		}
+	}
+
+	/**
+	 * Resets the player's attributes to default.
+	 */
+	public void resetAttributes() {
+		performAnimation(Animation.DEFAULT_RESET_ANIMATION);
+		setSpecialActivated(false);
+		CombatSpecial.updateBar(this);
+		setHasVengeance(false);
+		getCombat().getFireImmunityTimer().stop();
+		getCombat().getPoisonImmunityTimer().stop();
+		getCombat().getTeleBlockTimer().stop();
+		getTimers().cancel(TimerKey.FREEZE);
+		getCombat().getPrayerBlockTimer().stop();
+		setPoisonDamage(0);
+		setWildernessLevel(0);
+		setRecoilDamage(0);
+		setSkullTimer(0);
+		setSkullType(SkullType.WHITE_SKULL);
+		WeaponInterfaces.assign(this);
+		BonusManager.update(this);
+		PrayerHandler.deactivatePrayers(this);
+		getEquipment().refreshItems();
+		getInventory().refreshItems();
+		for (Skill skill : Skill.values())
+			getSkillManager().setCurrentLevel(skill, getSkillManager().getMaxLevel(skill));
+		setRunEnergy(100);
+		getPacketSender().sendRunEnergy();
+		getMovementQueue().setBlockMovement(false).reset();
+		getPacketSender().sendEffectTimer(0, EffectTimer.ANTIFIRE).sendEffectTimer(0, EffectTimer.FREEZE)
+				.sendEffectTimer(0, EffectTimer.VENGEANCE).sendEffectTimer(0, EffectTimer.TELE_BLOCK);
+		getPacketSender().sendPoisonType(0);
+		getPacketSender().sendSpecialAttackState(false);
+		setUntargetable(false);
+		isDying = false;
+
+		getUpdateFlag().flag(Flag.APPEARANCE);
+	}
+
+	/**
+	 * Checks if a player is busy.
+	 *
+	 * @return
+	 */
+	public boolean busy() {
+		if (interfaceId > 0) {
+			return true;
+		}
+		if (getHitpoints() <= 0) {
+			return true;
+		}
+		if (isNeedsPlacement() || isTeleporting()) {
+			return true;
+		}
+		if (status != PlayerStatus.NONE) {
+			return true;
+		}
+		if (forceMovement != null) {
+			return true;
+		}
+		return false;
+	}
+
+	public boolean isStaff() {
+		return (rights != PlayerRights.NONE);
+	}
+
+	public boolean isDonator() {
+		return (donatorRights != DonatorRights.NONE);
+	}
+
+	public boolean isPacketsBlocked() {
+		return packetsBlocked;
+	}
+
+	public void setPacketsBlocked(boolean blocked) {
+		this.packetsBlocked = blocked;
+	}
+
+	/*
+	 * Getters/Setters
+	 */
+
+	public Timestamp getCreationDate() {
+		return creationDate;
+	}
+
+	public void setCreationDate(Timestamp timestamp) {
+		creationDate = timestamp;
+	}
+
+	public PlayerSession getSession() {
+		return session;
+	}
+
+	public String getUsername() {
+		return username;
+	}
+
+	public Player setUsername(String username) {
+		this.username = username;
+		return this;
+	}
+
+	public Long getLongUsername() {
+		return longUsername;
+	}
+
+	public Player setLongUsername(Long longUsername) {
+		this.longUsername = longUsername;
+		return this;
+	}
+
+	public String getPasswordHashWithSalt() {
+		return passwordHashWithSalt;
+	}
+
+	public Player setPasswordHashWithSalt(String passwordHashWithSalt) {
+		this.passwordHashWithSalt = passwordHashWithSalt;
+		return this;
+	}
+
+	public String getHostAddress() {
+		return hostAddress;
+	}
+
+	public Player setHostAddress(String hostAddress) {
+		this.hostAddress = hostAddress;
+		return this;
+	}
+
+	public PlayerRights getRights() {
+		return rights;
+	}
+
+	public Player setRights(PlayerRights rights) {
+		this.rights = rights;
+		return this;
+	}
+
+	public PacketSender getPacketSender() {
+		return packetSender;
+	}
+
+	public SkillManager getSkillManager() {
+		return skillManager;
+	}
+
+	public Appearance getAppearance() {
+		return appearance;
+	}
+
+	public SecondsTimer getForcedLogoutTimer() {
+		return forcedLogoutTimer;
+	}
+
+	public boolean isDying() {
+		return isDying;
+	}
+
+	public List<Player> getLocalPlayers() {
+		return localPlayers;
+	}
+
+	public List<NPC> getLocalNpcs() {
+		return localNpcs;
+	}
+
+	public int getInterfaceId() {
+		return interfaceId;
+	}
+
+	public Player setInterfaceId(int interfaceId) {
+		this.interfaceId = interfaceId;
+		return this;
+	}
+
+	public boolean experienceLocked() {
+		return experienceLocked;
+	}
+
+	public void setExperienceLocked(boolean experienceLocked) {
+		this.experienceLocked = experienceLocked;
+	}
+
+	public PlayerRelations getRelations() {
+		return relations;
+	}
+
+	public boolean isAllowRegionChangePacket() {
+		return allowRegionChangePacket;
+	}
+
+	public void setAllowRegionChangePacket(boolean allowRegionChangePacket) {
+		this.allowRegionChangePacket = allowRegionChangePacket;
+	}
+
+	public int getWalkableInterfaceId() {
+		return walkableInterfaceId;
+	}
+
+	public void setWalkableInterfaceId(int interfaceId2) {
+		this.walkableInterfaceId = interfaceId2;
+	}
+
+	public boolean isRunning() {
+		return isRunning;
+	}
+
+	public Player setRunning(boolean isRunning) {
+		this.isRunning = isRunning;
+		return this;
+	}
+
+	public PlayerInteractingOption getPlayerInteractingOption() {
+		return playerInteractingOption;
+	}
+
+	public Player setPlayerInteractingOption(PlayerInteractingOption playerInteractingOption) {
+		this.playerInteractingOption = playerInteractingOption;
+		return this;
+	}
+
+	public FrameUpdater getFrameUpdater() {
+		return frameUpdater;
+	}
+
+	public BonusManager getBonusManager() {
+		return bonusManager;
+	}
+
+	public int getMultiIcon() {
+		return multiIcon;
+	}
+
+	public Player setMultiIcon(int multiIcon) {
+		this.multiIcon = multiIcon;
+		return this;
+	}
+
+	public Inventory getInventory() {
+		return inventory;
+	}
+
+	public Equipment getEquipment() {
+		return equipment;
+	}
+
+	public ForceMovement getForceMovement() {
+		return forceMovement;
+	}
+
+	public Player setForceMovement(ForceMovement forceMovement) {
+		this.forceMovement = forceMovement;
+		if (this.forceMovement != null) {
+			getUpdateFlag().flag(Flag.FORCED_MOVEMENT);
+		}
+		return this;
+	}
+
+	public int getSkillAnimation() {
+		return skillAnimation;
+	}
+
+	public Player setSkillAnimation(int animation) {
+		this.skillAnimation = animation;
+		return this;
+	}
+
+	public int getRunEnergy() {
+		return runEnergy;
+	}
+
+	public void setRunEnergy(int runEnergy) {
+		this.runEnergy = runEnergy;
+	}
+
+	public boolean isDrainingPrayer() {
+		return drainingPrayer;
+	}
+
+	public void setDrainingPrayer(boolean drainingPrayer) {
+		this.drainingPrayer = drainingPrayer;
+	}
+
+	public double getPrayerPointDrain() {
+		return prayerPointDrain;
+	}
+
+	public void setPrayerPointDrain(double prayerPointDrain) {
+		this.prayerPointDrain = prayerPointDrain;
+	}
+
+	public Stopwatch getLastItemPickup() {
+		return lastItemPickup;
+	}
+
+	public CombatSpecial getCombatSpecial() {
+		return combatSpecial;
+	}
+
+	public void setCombatSpecial(CombatSpecial combatSpecial) {
+		this.combatSpecial = combatSpecial;
+	}
+
+	public int getRecoilDamage() {
+		return recoilDamage;
+	}
+
+	public void setRecoilDamage(int recoilDamage) {
+		this.recoilDamage = recoilDamage;
+	}
+
+	public MagicSpellbook getSpellbook() {
+		return spellbook;
+	}
+
+	public void setSpellbook(MagicSpellbook spellbook) {
+		this.spellbook = spellbook;
+	}
+
+	public SecondsTimer getVengeanceTimer() {
+		return vengeanceTimer;
+	}
+
+	public int getWildernessLevel() {
+		return wildernessLevel;
+	}
+
+	public void setWildernessLevel(int wildernessLevel) {
+		this.wildernessLevel = wildernessLevel;
+	}
+
+	public boolean isSpawnedBarrows() {
+		return spawnedBarrows;
+	}
+
+	public void setSpawnedBarrows(boolean spawnedBarrows) {
+		this.spawnedBarrows = spawnedBarrows;
+	}
+
+	public int getDestroyItem() {
+		return destroyItem;
+	}
+
+	public void setDestroyItem(int destroyItem) {
+		this.destroyItem = destroyItem;
+	}
+
+	public boolean isSkulled() {
+		return skullTimer > 0;
+	}
+
+	public int getAndDecrementSkullTimer() {
+		return this.skullTimer--;
+	}
+
+	public int getSkullTimer() {
+		return this.skullTimer;
+	}
+
+	public void setSkullTimer(int skullTimer) {
+		this.skullTimer = skullTimer;
+	}
+
+	public int getPoints() {
+		return points;
+	}
+
+	public void setPoints(int points) {
+		this.points = points;
+	}
+
+	public void incrementPoints(int points) {
+		this.points += points;
+	}
+
+	public boolean isUpdateInventory() {
+		return updateInventory;
+	}
+
+	public void setUpdateInventory(boolean updateInventory) {
+		this.updateInventory = updateInventory;
+	}
+
+	public Stopwatch getClickDelay() {
+		return clickDelay;
+	}
+
+	public Shop getShop() {
+		return shop;
+	}
+
+	public Player setShop(Shop shop) {
+		this.shop = shop;
+		return this;
+	}
+
+	public PlayerStatus getStatus() {
+		return status;
+	}
+
+	public Player setStatus(PlayerStatus status) {
+		this.status = status;
+		return this;
+	}
+
+	public int getCurrentBankTab() {
+		return currentBankTab;
+	}
+
+	public Player setCurrentBankTab(int tab) {
+		this.currentBankTab = tab;
+		return this;
+	}
+
+	public void setNoteWithdrawal(boolean noteWithdrawal) {
+		this.noteWithdrawal = noteWithdrawal;
+	}
+
+	public boolean withdrawAsNote() {
+		return noteWithdrawal;
+	}
+
+	public void setInsertMode(boolean insertMode) {
+		this.insertMode = insertMode;
+	}
+
+	public boolean insertMode() {
+		return insertMode;
+	}
+
+	public Bank[] getBanks() {
+		return banks;
+	}
+
+	public Bank getBank(int index) {
+		if (banks[index] == null) {
+			banks[index] = new Bank(this);
+		}
+		return banks[index];
+	}
+
+	public Player setBank(int index, Bank bank) {
+		this.banks[index] = bank;
+		return this;
+	}
+
+	public boolean isNewPlayer() {
+		return newPlayer;
+	}
+
+	public void setNewPlayer(boolean newPlayer) {
+		this.newPlayer = newPlayer;
+	}
+
+	public boolean isSearchingBank() {
+		return searchingBank;
+	}
+
+	public void setSearchingBank(boolean searchingBank) {
+		this.searchingBank = searchingBank;
+	}
+
+	public String getSearchSyntax() {
+		return searchSyntax;
+	}
+
+	public void setSearchSyntax(String searchSyntax) {
+		this.searchSyntax = searchSyntax;
+	}
+
+	public boolean isPreserveUnlocked() {
+		return preserveUnlocked;
+	}
+
+	public void setPreserveUnlocked(boolean preserveUnlocked) {
+		this.preserveUnlocked = preserveUnlocked;
+	}
+
+	public boolean isRigourUnlocked() {
+		return rigourUnlocked;
+	}
+
+	public void setRigourUnlocked(boolean rigourUnlocked) {
+		this.rigourUnlocked = rigourUnlocked;
+	}
+
+	public boolean isAuguryUnlocked() {
+		return auguryUnlocked;
+	}
+
+	public void setAuguryUnlocked(boolean auguryUnlocked) {
+		this.auguryUnlocked = auguryUnlocked;
+	}
+
+	public PriceChecker getPriceChecker() {
+		return priceChecker;
+	}
+
+	public ClanChat getCurrentClanChat() {
+		return currentClanChat;
+	}
+
+	public void setCurrentClanChat(ClanChat currentClanChat) {
+		this.currentClanChat = currentClanChat;
+	}
+
+	public String getClanChatName() {
+		return clanChatName;
+	}
+
+	public void setClanChatName(String clanChatName) {
+		this.clanChatName = clanChatName;
+	}
+
+	public Trading getTrading() {
+		return trading;
+	}
+
+	public QuickPrayers getQuickPrayers() {
+		return quickPrayers;
+	}
+
+	public boolean isTargetTeleportUnlocked() {
+		return targetTeleportUnlocked;
+	}
+
+	public void setTargetTeleportUnlocked(boolean targetTeleportUnlocked) {
+		this.targetTeleportUnlocked = targetTeleportUnlocked;
+	}
+
+	public SecondsTimer getYellDelay() {
+		return yellDelay;
+	}
+
+	public int getAmountDonated() {
+		return amountDonated;
+	}
+
+	public void setAmountDonated(int amountDonated) {
+		this.amountDonated = amountDonated;
+	}
+
+	public void incrementAmountDonated(int amountDonated) {
+		this.amountDonated += amountDonated;
+	}
+
+	public void incrementTargetKills() {
+		targetKills++;
+	}
+
+	public int getTargetKills() {
+		return targetKills;
+	}
+
+	public void setTargetKills(int targetKills) {
+		this.targetKills = targetKills;
+	}
+
+	public void incrementKills() {
+		normalKills++;
+	}
+
+	public int getNormalKills() {
+		return normalKills;
+	}
+
+	public void setNormalKills(int normalKills) {
+		this.normalKills = normalKills;
+	}
+
+	public int getTotalKills() {
+		return totalKills;
+	}
+
+	public void setTotalKills(int totalKills) {
+		this.totalKills = totalKills;
+	}
+
+	public void incrementTotalKills() {
+		this.totalKills++;
+	}
+
+	public void incrementDeaths() {
+		deaths++;
+	}
+
+	public int getDeaths() {
+		return deaths;
+	}
+
+	public void setDeaths(int deaths) {
+		this.deaths = deaths;
+	}
+
+	public void resetSafingTimer() {
+		this.setSafeTimer(180);
+	}
+
+	public int getHighestKillstreak() {
+		return highestKillstreak;
+	}
+
+	public void setHighestKillstreak(int highestKillstreak) {
+		this.highestKillstreak = highestKillstreak;
+	}
+
+	public int getKillstreak() {
+		return killstreak;
+	}
+
+	public void setKillstreak(int killstreak) {
+		this.killstreak = killstreak;
+	}
+
+	public void incrementKillstreak() {
+		this.killstreak++;
+	}
+
+	public String getKillDeathRatio() {
+		double kc = 0;
+		if (deaths == 0) {
+			kc = totalKills / 1;
+		} else {
+			kc = ((double) totalKills / deaths);
+		}
+		return Misc.FORMATTER.format(kc);
+	}
+
+	public List<String> getRecentKills() {
+		return recentKills;
+	}
+
+	public int getSafeTimer() {
+		return safeTimer;
+	}
+
+	public void setSafeTimer(int safeTimer) {
+		this.safeTimer = safeTimer;
+	}
+
+	public int decrementAndGetSafeTimer() {
+		return this.safeTimer--;
+	}
+
+	public SecondsTimer getTargetSearchTimer() {
+		return targetSearchTimer;
+	}
+
+	public SecondsTimer getSpecialAttackRestore() {
+		return specialAttackRestore;
+	}
+
+	public SkullType getSkullType() {
+		return skullType;
+	}
+
+	public void setSkullType(SkullType skullType) {
+		this.skullType = skullType;
+	}
+
+	public Dueling getDueling() {
+		return dueling;
+	}
+
+	public int getBlowpipeScales() {
+		return blowpipeScales;
+	}
+
+	public void setBlowpipeScales(int blowpipeScales) {
+		this.blowpipeScales = blowpipeScales;
+	}
+
+	public void incrementBlowpipeScales(int blowpipeScales) {
+		this.blowpipeScales += blowpipeScales;
+	}
+
+	public int decrementAndGetBlowpipeScales() {
+		return this.blowpipeScales--;
+	}
+
+	public NPC getCurrentPet() {
+		return currentPet;
+	}
+
+	public void setCurrentPet(NPC currentPet) {
+		this.currentPet = currentPet;
+	}
+
+	public SecondsTimer getAggressionTolerance() {
+		return aggressionTolerance;
+	}
+
+	public ByteBuf getCachedUpdateBlock() {
+		return cachedUpdateBlock;
+	}
+
+	public void setCachedUpdateBlock(ByteBuf cachedUpdateBlock) {
+		this.cachedUpdateBlock = cachedUpdateBlock;
+	}
+
+	public int getRegionHeight() {
+		return regionHeight;
+	}
+
+	public int getRegionId() {
+		return RegionManager.calculateRegionId(getLocation().getX(), getLocation().getY());
+	}
+
+	public void setRegionHeight(int regionHeight) {
+		this.regionHeight = regionHeight;
+	}
+
+	public Optional<Skillable> getSkill() {
+		return skill;
+	}
+
+	public void setSkill(Optional<Skillable> skill) {
+		this.skill = skill;
+	}
+
+	public CreationMenu getCreationMenu() {
+		return creationMenu;
+	}
+
+	public void setCreationMenu(CreationMenu creationMenu) {
+		this.creationMenu = creationMenu;
+	}
+
+	public PouchContainer[] getPouches() {
+		return pouches;
+	}
+
+	public void setPouches(PouchContainer[] pouches) {
+		this.pouches = pouches;
+	}
+
+	public String getLoyaltyTitle() {
+		return loyaltyTitle;
+	}
+
+	public void setLoyaltyTitle(String loyaltyTitle) {
+		this.loyaltyTitle = loyaltyTitle;
+		this.getUpdateFlag().flag(Flag.APPEARANCE);
+	}
+	
+	public boolean hasInfiniteHealth() {
+		return infiniteHealth;
+	}
+
+	public void setInfiniteHealth(boolean infiniteHealth) {
+		this.infiniteHealth = infiniteHealth;
+	}
+
+	public DonatorRights getDonatorRights() {
+		return donatorRights;
+	}
+
+	public void setDonatorRights(DonatorRights donatorPrivilege) {
+		this.donatorRights = donatorPrivilege;
+	}
+
+	public NPC getCurrentBrother() {
+		return currentBrother;
+	}
+
+	public void setCurrentBrother(NPC brother) {
+		this.currentBrother = brother;
+	}
+
+	public int getBarrowsCrypt() {
+		return barrowsCrypt;
+	}
+
+	public void setBarrowsCrypt(int crypt) {
+		this.barrowsCrypt = crypt;
+	}
+
+	public boolean[] getKilledBrothers() {
+		return killedBrothers;
+	}
+
+	public void setKilledBrothers(boolean[] killedBrothers) {
+		this.killedBrothers = killedBrothers;
+	}
+
+	public void setKilledBrother(int index, boolean state) {
+		this.killedBrothers[index] = state;
+	}
+
+	public int getBarrowsChestsLooted() {
+		return barrowsChestsLooted;
+	}
+
+	public void setBarrowsChestsLooted(int chestsLooted) {
+		this.barrowsChestsLooted = chestsLooted;
+	}
+
+	public boolean isPlaceholders() {
+		return placeholders;
+	}
+
+	public void setPlaceholders(boolean placeholders) {
+		this.placeholders = placeholders;
+	}
+
+	public Presetable[] getPresets() {
+		return presets;
+	}
+
+	public void setPresets(Presetable[] sets) {
+		this.presets = sets;
+	}
+
+	public boolean isOpenPresetsOnDeath() {
+		return openPresetsOnDeath;
+	}
+
+	public void setOpenPresetsOnDeath(boolean openPresetsOnDeath) {
+		this.openPresetsOnDeath = openPresetsOnDeath;
+	}
+
+	public Presetable getCurrentPreset() {
+		return currentPreset;
+	}
+
+	public void setCurrentPreset(Presetable currentPreset) {
+		this.currentPreset = currentPreset;
+	}
+
+	public Queue<ChatMessage> getChatMessageQueue() {
+		return chatMessageQueue;
+	}
+
+	public ChatMessage getCurrentChatMessage() {
+		return currentChatMessage;
+	}
+
+	public void setCurrentChatMessage(ChatMessage currentChatMessage) {
+		this.currentChatMessage = currentChatMessage;
+	}
+
+	public Map<TeleportButton, Location> getPreviousTeleports() {
+		return previousTeleports;
+	}
+
+	public boolean isTeleportInterfaceOpen() {
+		return teleportInterfaceOpen;
+	}
+
+	public void setTeleportInterfaceOpen(boolean teleportInterfaceOpen) {
+		this.teleportInterfaceOpen = teleportInterfaceOpen;
+	}
+
+	@Override
+	public PendingHit manipulateHit(PendingHit hit) {
+		Mobile attacker = hit.getAttacker();
+		
+		if (attacker.isNpc()) {
+			NPC npc = attacker.getAsNpc();
+			if (npc.getId() == NpcIdentifiers.TZTOK_JAD) {
+				if (PrayerHandler.isActivated(this, PrayerHandler.getProtectingPrayer(hit.getCombatType()))) {
+					hit.setTotalDamage(0);
+				}
+			}
+		}
+		
+		return hit;
+	}
+
+	public Location getOldPosition() {
+		return oldPosition;
+	}
+
+	public void setOldPosition(Location oldPosition) {
+		this.oldPosition = oldPosition;
+	}
+
+	public int[] getGodwarsKillcount() {
+		return godwarsKillcount;
+	}
+
+	public void setGodwarsKillcount(int[] godwarsKillcount) {
+		this.godwarsKillcount = godwarsKillcount;
+	}
+	
+	public void setGodwarsKillcount(int index, int value) {
+		this.godwarsKillcount[index] = value;
+	}
+
+    public EnteredAmountAction getEnteredAmountAction() {
+        return enteredAmountAction;
+    }
+
+    public void setEnteredAmountAction(EnteredAmountAction enteredAmountAction) {
+        this.enteredAmountAction = enteredAmountAction;
+    }
+
+    public EnteredSyntaxAction getEnteredSyntaxAction() {
+        return enteredSyntaxAction;
+    }
+
+    public void setEnteredSyntaxAction(EnteredSyntaxAction enteredSyntaxAction) {
+        this.enteredSyntaxAction = enteredSyntaxAction;
+    }
+
+    public ActiveSlayerTask getSlayerTask() {
+        return slayerTask;
+    }
+
+    public void setSlayerTask(ActiveSlayerTask slayerTask) {
+        this.slayerTask = slayerTask;
+    }
+
+    public int getConsecutiveTasks() {
+        return consecutiveTasks;
+    }
+
+    public void setConsecutiveTasks(int consecutiveTasks) {
+        this.consecutiveTasks = consecutiveTasks;
+    }
+
+    public int getSlayerPoints() {
+        return slayerPoints;
+    }
+
+    public void setSlayerPoints(int slayerPoints) {
+        this.slayerPoints = slayerPoints;
+    }
+    
+    public DialogueManager getDialogueManager() {
+        return dialogueManager;
+    }
+    
+    public WeaponInterface getWeapon() {
+        return weapon;
+    }
+
+    public void setWeapon(WeaponInterface weapon) {
+        this.weapon = weapon;
+    }
+
+    public FightType getFightType() {
+        return fightType;
+    }
+
+    public void setFightType(FightType fightType) {
+        this.fightType = fightType;
+    }
+
+    public boolean autoRetaliate() {
+        return autoRetaliate;
+    }
+
+    public void setAutoRetaliate(boolean autoRetaliate) {
+        this.autoRetaliate = autoRetaliate;
+    }
+
+
+	public boolean isDiscordLogin() {
+		return isDiscordLogin;
+	}
+
+	public void setDiscordLogin(boolean discordLogin) {
+		isDiscordLogin = discordLogin;
+	}
+
+	public String getCachedDiscordAccessToken() {
+		return cachedDiscordAccessToken;
+	}
+
+	public void setCachedDiscordAccessToken(String cachedDiscordAccessToken) {
+		this.cachedDiscordAccessToken = cachedDiscordAccessToken;
+	}
+
+	public Map<Integer, Integer> getQuestProgress() {
+		return this.questProgress;
+	}
+
+	public int getQuestPoints() {
+		return this.questPoints;
+	}
+
+	public void setQuestPoints(int questPoints) {
+		this.questPoints = questPoints;
+	}
+
+	public void setQuestProgress(Map<Integer, Integer> questProgress) {
+		if (questProgress == null) {
+			return;
+		}
+		this.questProgress = questProgress;
+	}
+
+	public int castlewarsKills, castlewarsDeaths, castlewarsIdleTime;
+
+	public void resetCastlewarsIdleTime() {
+		this.castlewarsIdleTime = 200;
+	}
+
+	public void climb(boolean down, Location location) {
+		this.performAnimation(new Animation(down ? 827 : 828));
+		Task task = new Task(1, this.getIndex(), true) {
+			int ticks = 0;
+
+			@Override
+			protected void execute() {
+				ticks++;
+				if (ticks == 2) {
+					moveTo(location);
+					stop();
+				}
+			}
+		};
+		TaskManager.submit(task);
+	}
+
+	public int currentInterfaceTabId;
+
+	public int getCurrentInterfaceTabId() {
+		return currentInterfaceTabId;
+	}
+    public void setCurrentInterfaceTab(int currentInterfaceTabId) {
+		this.currentInterfaceTabId = currentInterfaceTabId;
+    }
+}