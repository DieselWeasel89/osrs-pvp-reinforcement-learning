--- conflicted
+++ resolved
@@ -1,14 +1,11 @@
 package com.elvarg.game;
 
-<<<<<<< HEAD
 import com.elvarg.game.definition.PlayerBotDefinition;
-=======
 import java.util.Arrays;
 import java.util.HashSet;
 import java.util.Set;
 
 import com.elvarg.game.definition.ItemDefinition;
->>>>>>> 11e54cb5
 import com.elvarg.game.model.Location;
 import com.elvarg.game.model.rights.PlayerRights;
 
@@ -128,8 +125,7 @@
 			4675, 1381, 1383, 1385, 1387, 1379, 4089, 4091, 4093, 4095, 4097, 4099, 4101, 4103, 4105, 4107, 4109, 4111,
 			4113, 4115, 4117, 7400, 7399, 7398, 6918, 6916, 6924, 6922, 6920, 6109, 6107, 6108, 6110, 6106, 3105, 6111,
 			544, 542, 1035, 1033, 579, 577, 1011, 554, 555, 556, 557, 558, 559, 561, 563, 562, 560, 565, 566, 9075,
-<<<<<<< HEAD
-			1704, 1731, 1725, 1727, 1729, 8013, };
+			1704, 1731, 1725, 1727, 1729, 8013));
 
 	public static final PlayerBotDefinition[] PLAYER_BOTS = new PlayerBotDefinition[] {
 			new PlayerBotDefinition("Hello123", new Location(3085, 3528), 0),
@@ -143,7 +139,4 @@
 
 	// The list of roles who can "steal" a bot from any player
 	public static List<PlayerRights> PLAYER_BOT_OVERRIDE = Arrays.asList(PlayerRights.MODERATOR, PlayerRights.ADMINISTRATOR, PlayerRights.DEVELOPER, PlayerRights.OWNER);
-=======
-			1704, 1731, 1725, 1727, 1729, 8013));
->>>>>>> 11e54cb5
 }