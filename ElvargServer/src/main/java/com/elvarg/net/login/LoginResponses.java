package com.elvarg.net.login;

import com.elvarg.Server;
import com.elvarg.game.World;
import com.elvarg.game.entity.impl.player.Player;
<<<<<<< HEAD
=======
import com.elvarg.util.DiscordUtil;
>>>>>>> d2359a0c
import com.elvarg.util.Misc;
import com.elvarg.util.PlayerPunishment;

import java.io.IOException;
import java.sql.Timestamp;
import java.util.Date;

import static com.elvarg.game.GameConstants.PLAYER_PERSISTENCE;

public final class LoginResponses {

    /**
     * This login opcode signifies a successful login.
     */
    public static final int LOGIN_SUCCESSFUL = 2;
    /**
     * This login opcode is used when the player has entered an invalid username
     * and/or password.
     */
    public static final int LOGIN_INVALID_CREDENTIALS = 3;
    /**
     * This login opcode is used when the account has been disabled.
     */
    public static final int LOGIN_DISABLED_ACCOUNT = 4;
    /**
     * This login opcode is used when the player's IP has been disabled.
     */
    public static final int LOGIN_DISABLED_COMPUTER = 22;
    /**
     * This login opcode is used when the player's IP has been disabled.
     */
    public static final int LOGIN_DISABLED_IP = 27;
    /**
     * This login opcode is used when the account attempting to connect is already
     * online in the server.
     */
    public static final int LOGIN_ACCOUNT_ONLINE = 5;
    /**
     * This login opcode is used when the game has been or is being updated.
     */
    public static final int LOGIN_GAME_UPDATE = 6;
    /**
     * This login opcode is used when the world being connected to is full.
     */
    public static final int LOGIN_WORLD_FULL = 7;
    /**
     * This login opcode is used when the connections from an ip address has
     * exceeded
     * {@link org.FileServerConstants.net.NetworkConstants.MAXIMUM_CONNECTIONS}.
     */
    public static final int LOGIN_CONNECTION_LIMIT = 9;
    /**
     * This login opcode is used when a connection has received a bad session id.
     */
    public static final int LOGIN_BAD_SESSION_ID = 10;
    /**
     * This login opcode is used when the login procedure has rejected the session.
     */
    public static final int LOGIN_REJECT_SESSION = 11;
    /**
     * This login opcode is used when a player has entered invalid credentials.
     */
    public static final int INVALID_CREDENTIALS_COMBINATION = 28;
    /**
     * This login opcode is used when a player has attempted to login with a old
     * client.
     */
    public static final int OLD_CLIENT_VERSION = 30;
    /**
     * New account
     */
    public static final int NEW_ACCOUNT = -1;

    public static final int evaluate(Player player, LoginDetailsMessage msg) {
        if (World.getPlayers().isFull()) {
            return LOGIN_WORLD_FULL;
        }

        if (Server.isUpdating()) {
            return LOGIN_GAME_UPDATE;
        }

        if (player.getUsername().startsWith(" ") || player.getUsername().endsWith(" ")
                || !Misc.isValidName(player.getUsername())) {
            return INVALID_CREDENTIALS_COMBINATION;
        }

        if (World.getPlayerByName(player.getUsername()).isPresent()) {
            return LOGIN_ACCOUNT_ONLINE;
        }

        if (PlayerPunishment.banned(player.getUsername())) {
            return LoginResponses.LOGIN_DISABLED_ACCOUNT;
        }

        if (PlayerPunishment.IPBanned(msg.getHost())) {
            return LoginResponses.LOGIN_DISABLED_IP;
        }

        // Attempt to load the character file..
        int playerLoadingResponse = getPlayerResult(player, msg);

        // New player?
        if (playerLoadingResponse == NEW_ACCOUNT) {
            player.setNewPlayer(true);
            player.setCreationDate(new Timestamp(new Date().getTime()));
            playerLoadingResponse = LOGIN_SUCCESSFUL;
        }

        return playerLoadingResponse;
    }

<<<<<<< HEAD
    private static int getPlayerResult(Player player, String plainPassword) {
=======
    private static int getDiscordResult(Player player, LoginDetailsMessage msg) {
        try {
            DiscordUtil.DiscordInfo discordInfo;
            if (msg.getUsername().equals(DiscordUtil.DiscordConstants.USERNAME_AUTHZ_CODE)) {
                discordInfo = DiscordUtil.getDiscordInfoWithCode(msg.getPassword());
            } else if (msg.getUsername().equals(DiscordUtil.DiscordConstants.USERNAME_CACHED_TOKEN)) {
                if (!DiscordUtil.isTokenValid(msg.getPassword())) return LoginResponses.LOGIN_INVALID_CREDENTIALS;
                discordInfo = DiscordUtil.getDiscordInfoWithToken(msg.getPassword());
            } else {
                return LoginResponses.LOGIN_INVALID_CREDENTIALS;
            }

            player.setUsername(discordInfo.username);

            var playerSave = PLAYER_PERSISTENCE.load(player.getUsername());
            if (playerSave == null) {
                player.setDiscordLogin(true);
                player.setCachedDiscordAccessToken(discordInfo.token);
                player.setPasswordHashWithSalt(discordInfo.password);
                return LoginResponses.NEW_ACCOUNT;
            }

            playerSave.applyToPlayer(player);
            return LoginResponses.LOGIN_SUCCESSFUL;

        } catch (IOException ex) {
        }

        return LoginResponses.LOGIN_INVALID_CREDENTIALS;
    }

    private static int getPlayerResult(Player player, LoginDetailsMessage msg) {
        String plainPassword = msg.getPassword();
        if (msg.isDiscord()) {
            return getDiscordResult(player, msg);
        }

>>>>>>> d2359a0c
        var playerSave = PLAYER_PERSISTENCE.load(player.getUsername());
        if (playerSave == null) {
            player.setPasswordHashWithSalt(PLAYER_PERSISTENCE.encryptPassword(plainPassword));
            return LoginResponses.NEW_ACCOUNT;
        }

<<<<<<< HEAD
=======
        if (msg.isDiscord() != playerSave.isDiscordLogin()) {
            // User attempting Discord login on a non-Discord account
            return LoginResponses.LOGIN_BAD_SESSION_ID;
        }

>>>>>>> d2359a0c
        if (!PLAYER_PERSISTENCE.checkPassword(plainPassword, playerSave)) {
            return LoginResponses.LOGIN_INVALID_CREDENTIALS;
        }

        playerSave.applyToPlayer(player);

        return LoginResponses.LOGIN_SUCCESSFUL;
    }
}<|MERGE_RESOLUTION|>--- conflicted
+++ resolved
@@ -3,10 +3,7 @@
 import com.elvarg.Server;
 import com.elvarg.game.World;
 import com.elvarg.game.entity.impl.player.Player;
-<<<<<<< HEAD
-=======
 import com.elvarg.util.DiscordUtil;
->>>>>>> d2359a0c
 import com.elvarg.util.Misc;
 import com.elvarg.util.PlayerPunishment;
 
@@ -119,9 +116,6 @@
         return playerLoadingResponse;
     }
 
-<<<<<<< HEAD
-    private static int getPlayerResult(Player player, String plainPassword) {
-=======
     private static int getDiscordResult(Player player, LoginDetailsMessage msg) {
         try {
             DiscordUtil.DiscordInfo discordInfo;
@@ -159,21 +153,17 @@
             return getDiscordResult(player, msg);
         }
 
->>>>>>> d2359a0c
         var playerSave = PLAYER_PERSISTENCE.load(player.getUsername());
         if (playerSave == null) {
             player.setPasswordHashWithSalt(PLAYER_PERSISTENCE.encryptPassword(plainPassword));
             return LoginResponses.NEW_ACCOUNT;
         }
 
-<<<<<<< HEAD
-=======
         if (msg.isDiscord() != playerSave.isDiscordLogin()) {
             // User attempting Discord login on a non-Discord account
             return LoginResponses.LOGIN_BAD_SESSION_ID;
         }
 
->>>>>>> d2359a0c
         if (!PLAYER_PERSISTENCE.checkPassword(plainPassword, playerSave)) {
             return LoginResponses.LOGIN_INVALID_CREDENTIALS;
         }
